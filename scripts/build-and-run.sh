--- conflicted
+++ resolved
@@ -1,7 +1,3 @@
 set -euxo pipefail
-<<<<<<< HEAD
-cargo run --release -p scroll-zkvm-build-guest 2>&1 | tee build.log
-=======
 make build-guest-local 2>&1 | tee build.log
->>>>>>> 4f32af3a
 make test-e2e-bundle 2>&1 | tee e2e.log