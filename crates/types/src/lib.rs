// re-export for a compatible interface with old circuit/types for prover

pub mod bundle {
    pub use types_base::public_inputs::bundle::BundleInfo;
    pub use types_bundle::*;
}

pub mod batch {
    pub use types_base::public_inputs::batch::{BatchInfo, VersionedBatchInfo};
    pub use types_batch::*;
}

pub mod chunk {
    pub use types_base::public_inputs::chunk::{
        BlockContextV2, ChunkInfo, SIZE_BLOCK_CTX, VersionedChunkInfo,
    };
    pub use types_chunk::*;
}

pub use types_base::{aggregation as types_agg, public_inputs, version};

pub mod proof;

pub mod task;
pub use task::ProvingTask;

<<<<<<< HEAD
pub mod openvm;

pub mod axiom;

pub mod utils;
=======
pub mod utils;

pub mod zkvm;
>>>>>>> 17027a8f
<|MERGE_RESOLUTION|>--- conflicted
+++ resolved
@@ -24,14 +24,10 @@
 pub mod task;
 pub use task::ProvingTask;
 
-<<<<<<< HEAD
 pub mod openvm;
 
 pub mod axiom;
 
 pub mod utils;
-=======
-pub mod utils;
 
-pub mod zkvm;
->>>>>>> 17027a8f
+pub mod zkvm;