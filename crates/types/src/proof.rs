use crate::utils::{as_base64, vec_as_base64};
<<<<<<< HEAD
use openvm_continuations::verifier::internal::types::VmStarkProof;
use openvm_sdk::{
    SC,
    commit::{AppExecutionCommit, CommitBytes},
    types::ProofData,
};
=======
use openvm_native_recursion::halo2::RawEvmProof;
use openvm_sdk::SC;
>>>>>>> 762755df
use openvm_stark_sdk::{
    openvm_stark_backend::{p3_field::PrimeField32, proof::Proof},
    p3_baby_bear::BabyBear,
};
use serde::{Deserialize, Serialize};

<<<<<<< HEAD
/// Alias for convenience.
//pub type StarkProof = VmStarkProof<SC>;

=======
>>>>>>> 762755df
/// Helper type for convenience that implements [`From`] and [`Into`] traits between
/// [`OpenVmEvmProof`]. The difference is that the instances in [`EvmProof`] are the byte-encoding
/// of the flattened [`Fr`] elements.
#[derive(Clone, Serialize, Deserialize, PartialEq, Debug)]
pub struct EvmProof {
    /// The proof bytes.
    #[serde(with = "vec_as_base64")]
    pub proof: Vec<u8>,
    /// The accmulator bytes.
    #[serde(with = "vec_as_base64")]
    pub accumulator: Vec<u8>,
    /// Byte-encoding of the flattened scalar fields representing the public inputs of the SNARK
    /// proof.
    #[serde(with = "vec_as_base64")]
<<<<<<< HEAD
    pub user_public_values: Vec<u8>,
    pub digest1: [u32; 8],
    pub digest2: [u32; 8],
=======
    pub instances: Vec<u8>,
    /*
    //pub accumulator: Vec<u8>,
    /// The public inputs of the SNARK proof.
    /// Previously the `instance`s are U256 values, with accumulator and digests.
    /// For real user PI values, they will be like 0x0000..00000ab, only 1 byte non zero.
    /// Usually of length (12+2+32)x32
    /// Now: the `instance` is splitted. The `user_public_values` is "dense".
    /// Each byte is valid PI. Usually of length 32.
    //#[serde(with = "vec_as_base64")]
    //pub user_public_values: Vec<u8>,
    //pub digest1: [u32; 8],
    //pub digest2: [u32; 8],
     */
>>>>>>> 762755df
}

/// Helper to modify serde implementations on the remote [`RootProof`] type.
#[derive(Clone, Serialize, Deserialize)]
pub struct StarkProof {
<<<<<<< HEAD
    /// The proofs.
    #[serde(with = "as_base64")]
    pub proof: Proof<SC>,
    /// The public values for the proof.
    #[serde(with = "as_base64")]
    pub user_public_values: Vec<BabyBear>,
    pub exe_commitment: [u32; 8],
    pub vm_commitment: [u32; 8],
}

pub use openvm_sdk::types::EvmProof as OpenVmEvmProof;

impl From<OpenVmEvmProof> for EvmProof {
    fn from(value: OpenVmEvmProof) -> Self {
        Self {
            proof: value.proof_data.proof,
            accumulator: value.proof_data.accumulator,
            user_public_values: value.user_public_values,
            digest1: value.app_commit.app_exe_commit.to_u32_digest(),
            digest2: value.app_commit.app_vm_commit.to_u32_digest(),
=======
    /// The proofs. The length is always 1
    /// Vec is used for old data compatibility.
    #[serde(with = "as_base64")]
    pub proofs: Vec<Proof<SC>>,
    /// The public values for the proof.
    #[serde(with = "as_base64")]
    pub public_values: Vec<BabyBear>,
    //pub exe_commitment: [u32; 8],
    //pub vm_commitment: [u32; 8],
}

pub use openvm_sdk::types::EvmProof as OpenVmEvmProof;
use snark_verifier_sdk::snark_verifier::{
    halo2_base::halo2_proofs::halo2curves::bn256::Fr, util::arithmetic::PrimeField,
};

impl From<OpenVmEvmProof> for EvmProof {
    fn from(value: OpenVmEvmProof) -> Self {
        let raw_proof: RawEvmProof = value.try_into().expect("fail to convert");
        let instances = raw_proof
            .instances
            .iter()
            .flat_map(|fr| {
                let mut be_bytes = fr.to_bytes();
                be_bytes.reverse();
                be_bytes
            })
            .collect::<Vec<u8>>();
        Self {
            proof: raw_proof.proof,
            instances,
>>>>>>> 762755df
        }
    }
}

impl From<EvmProof> for OpenVmEvmProof {
    fn from(value: EvmProof) -> Self {
<<<<<<< HEAD
        Self {
            user_public_values: value.user_public_values,
            proof_data: ProofData {
                accumulator: value.accumulator,
                proof: value.proof,
            },
            app_commit: AppExecutionCommit {
                app_exe_commit: CommitBytes::from_u32_digest(&value.digest1),
                app_vm_commit: CommitBytes::from_u32_digest(&value.digest2),
            },
        }
=======
        assert_eq!(
            value.instances.len() % 32,
            0,
            "expect len(instances) % 32 == 0"
        );

        let instances = value
            .instances
            .chunks_exact(32)
            .map(|be_bytes| {
                Fr::from_repr({
                    let mut le_bytes: [u8; 32] = be_bytes
                        .try_into()
                        .expect("instances.len() % 32 == 0 has already been asserted");
                    le_bytes.reverse();
                    le_bytes
                })
                .expect("Fr::from_repr failed")
            })
            .collect::<Vec<Fr>>();
        let raw_proof = RawEvmProof {
            instances,
            proof: value.proof,
        };
        raw_proof.try_into().expect("fail to convert")
>>>>>>> 762755df
    }
}

/// Lists the proof variants possible in Scroll's proving architecture.
#[derive(Clone, Serialize, Deserialize)]
#[serde(untagged)]
pub enum ProofEnum {
    /// Represents a STARK proof used for intermediary layers, i.e. chunk and batch.
    Stark(StarkProof),
    /// Represents a SNARK proof used for the final layer to be verified on-chain, i.e. bundle.
    Evm(EvmProof),
}

impl From<StarkProof> for ProofEnum {
    fn from(value: StarkProof) -> Self {
        Self::Stark(value)
    }
}

impl From<EvmProof> for ProofEnum {
    fn from(value: EvmProof) -> Self {
        Self::Evm(value)
    }
}

impl ProofEnum {
<<<<<<< HEAD
    /// Get the root proof as reference.
=======
    /// Get the stark proof as reference.
>>>>>>> 762755df
    pub fn as_stark_proof(&self) -> Option<&StarkProof> {
        match self {
            Self::Stark(proof) => Some(proof),
            _ => None,
        }
    }

    /// Get the EVM proof as defined in [`openvm_native_recursion`].
    ///
    /// Essentially construct a [`OpenVmEvmProof`] from the inner contained [`EvmProof`].
    pub fn as_evm_proof(&self) -> Option<&EvmProof> {
        match self {
            Self::Evm(proof) => Some(proof),
            _ => None,
        }
    }

    /// Consumes the proof enum and returns the contained root proof.
    pub fn into_stark_proof(self) -> Option<StarkProof> {
        match self {
            Self::Stark(proof) => Some(proof),
            _ => None,
        }
    }

    /// Consumes the proof enum and returns the [`OpenVmEvmProof`].
    pub fn into_evm_proof(self) -> Option<EvmProof> {
        match self {
            Self::Evm(proof) => Some(proof),
            _ => None,
        }
    }

    /// Extracts public input values from the proof.
    ///
    /// # Returns
    /// - For Stark proofs: A vector of u32 values converted from BabyBear field elements
    /// - For EVM proofs: A vector of u32 values, each containing a single byte from the original vector
    ///
    /// Note: This method handles the different encoding formats between proof types.
    /// Each returned u32 typically only uses the lower 8 bits (one byte) of its capacity.
    pub fn public_values(&self) -> Vec<u32> {
        match self {
            Self::Stark(stark_proof) => stark_proof
<<<<<<< HEAD
                .user_public_values
=======
                .public_values
>>>>>>> 762755df
                .iter()
                .map(|x| x.as_canonical_u32())
                .collect::<Vec<u32>>(),
            Self::Evm(evm_proof) => evm_proof
                .user_public_values
                .iter()
                .map(|byte| *byte as u32)
                .collect::<Vec<u32>>(),
        }
    }
}<|MERGE_RESOLUTION|>--- conflicted
+++ resolved
@@ -1,27 +1,17 @@
 use crate::utils::{as_base64, vec_as_base64};
-<<<<<<< HEAD
 use openvm_continuations::verifier::internal::types::VmStarkProof;
+use openvm_native_recursion::halo2::RawEvmProof;
 use openvm_sdk::{
     SC,
     commit::{AppExecutionCommit, CommitBytes},
     types::ProofData,
 };
-=======
-use openvm_native_recursion::halo2::RawEvmProof;
-use openvm_sdk::SC;
->>>>>>> 762755df
 use openvm_stark_sdk::{
     openvm_stark_backend::{p3_field::PrimeField32, proof::Proof},
     p3_baby_bear::BabyBear,
 };
 use serde::{Deserialize, Serialize};
 
-<<<<<<< HEAD
-/// Alias for convenience.
-//pub type StarkProof = VmStarkProof<SC>;
-
-=======
->>>>>>> 762755df
 /// Helper type for convenience that implements [`From`] and [`Into`] traits between
 /// [`OpenVmEvmProof`]. The difference is that the instances in [`EvmProof`] are the byte-encoding
 /// of the flattened [`Fr`] elements.
@@ -36,12 +26,7 @@
     /// Byte-encoding of the flattened scalar fields representing the public inputs of the SNARK
     /// proof.
     #[serde(with = "vec_as_base64")]
-<<<<<<< HEAD
     pub user_public_values: Vec<u8>,
-    pub digest1: [u32; 8],
-    pub digest2: [u32; 8],
-=======
-    pub instances: Vec<u8>,
     /*
     //pub accumulator: Vec<u8>,
     /// The public inputs of the SNARK proof.
@@ -55,34 +40,11 @@
     //pub digest1: [u32; 8],
     //pub digest2: [u32; 8],
      */
->>>>>>> 762755df
 }
 
 /// Helper to modify serde implementations on the remote [`RootProof`] type.
 #[derive(Clone, Serialize, Deserialize)]
 pub struct StarkProof {
-<<<<<<< HEAD
-    /// The proofs.
-    #[serde(with = "as_base64")]
-    pub proof: Proof<SC>,
-    /// The public values for the proof.
-    #[serde(with = "as_base64")]
-    pub user_public_values: Vec<BabyBear>,
-    pub exe_commitment: [u32; 8],
-    pub vm_commitment: [u32; 8],
-}
-
-pub use openvm_sdk::types::EvmProof as OpenVmEvmProof;
-
-impl From<OpenVmEvmProof> for EvmProof {
-    fn from(value: OpenVmEvmProof) -> Self {
-        Self {
-            proof: value.proof_data.proof,
-            accumulator: value.proof_data.accumulator,
-            user_public_values: value.user_public_values,
-            digest1: value.app_commit.app_exe_commit.to_u32_digest(),
-            digest2: value.app_commit.app_vm_commit.to_u32_digest(),
-=======
     /// The proofs. The length is always 1
     /// Vec is used for old data compatibility.
     #[serde(with = "as_base64")]
@@ -95,71 +57,32 @@
 }
 
 pub use openvm_sdk::types::EvmProof as OpenVmEvmProof;
-use snark_verifier_sdk::snark_verifier::{
-    halo2_base::halo2_proofs::halo2curves::bn256::Fr, util::arithmetic::PrimeField,
-};
 
 impl From<OpenVmEvmProof> for EvmProof {
     fn from(value: OpenVmEvmProof) -> Self {
         let raw_proof: RawEvmProof = value.try_into().expect("fail to convert");
         let instances = raw_proof
-            .instances
-            .iter()
-            .flat_map(|fr| {
-                let mut be_bytes = fr.to_bytes();
-                be_bytes.reverse();
-                be_bytes
-            })
-            .collect::<Vec<u8>>();
         Self {
             proof: raw_proof.proof,
-            instances,
->>>>>>> 762755df
+            accumulator: value.proof_data.accumulator,
+            user_public_values: value.user_public_values,
+            digest1: value.app_commit.app_exe_commit.to_u32_digest(),
+            digest2: value.app_commit.app_vm_commit.to_u32_digest(),
         }
     }
 }
 
 impl From<EvmProof> for OpenVmEvmProof {
     fn from(value: EvmProof) -> Self {
-<<<<<<< HEAD
-        Self {
+        let raw_proof = RawEvmProof {
             user_public_values: value.user_public_values,
             proof_data: ProofData {
                 accumulator: value.accumulator,
-                proof: value.proof,
             },
-            app_commit: AppExecutionCommit {
-                app_exe_commit: CommitBytes::from_u32_digest(&value.digest1),
-                app_vm_commit: CommitBytes::from_u32_digest(&value.digest2),
-            },
-        }
-=======
-        assert_eq!(
-            value.instances.len() % 32,
-            0,
-            "expect len(instances) % 32 == 0"
-        );
-
-        let instances = value
-            .instances
-            .chunks_exact(32)
-            .map(|be_bytes| {
-                Fr::from_repr({
-                    let mut le_bytes: [u8; 32] = be_bytes
-                        .try_into()
-                        .expect("instances.len() % 32 == 0 has already been asserted");
-                    le_bytes.reverse();
-                    le_bytes
-                })
-                .expect("Fr::from_repr failed")
-            })
-            .collect::<Vec<Fr>>();
-        let raw_proof = RawEvmProof {
-            instances,
             proof: value.proof,
         };
         raw_proof.try_into().expect("fail to convert")
->>>>>>> 762755df
+            },
     }
 }
 
@@ -186,11 +109,7 @@
 }
 
 impl ProofEnum {
-<<<<<<< HEAD
-    /// Get the root proof as reference.
-=======
     /// Get the stark proof as reference.
->>>>>>> 762755df
     pub fn as_stark_proof(&self) -> Option<&StarkProof> {
         match self {
             Self::Stark(proof) => Some(proof),
@@ -235,11 +154,7 @@
     pub fn public_values(&self) -> Vec<u32> {
         match self {
             Self::Stark(stark_proof) => stark_proof
-<<<<<<< HEAD
                 .user_public_values
-=======
-                .public_values
->>>>>>> 762755df
                 .iter()
                 .map(|x| x.as_canonical_u32())
                 .collect::<Vec<u32>>(),
