use std::ops::{AddAssign, MulAssign};
use std::sync::LazyLock;

use alloy_primitives::U256;
use halo2curves_axiom::bls12_381::G2Affine as Bls12_381_G2;
use itertools::Itertools;
use openvm_algebra_guest::{Field, IntMod};
use openvm_ecc_guest::{AffinePoint, CyclicGroup, msm, weierstrass::WeierstrassPoint};
use openvm_pairing::bls12_381::{Bls12_381, G1Affine, G2Affine, Scalar};
use openvm_pairing_guest::pairing::PairingCheck;
use std::ops::{AddAssign, MulAssign};

use super::types::ToIntrinsic;
use crate::blob_consistency::constants::KZG_G2_SETUP_BYTES;

use crate::blob_consistency::constants::KZG_G2_SETUP_BYTES;

use super::{BLOB_WIDTH, LOG_BLOB_WIDTH};

static BLS_MODULUS: LazyLock<U256> = LazyLock::new(|| U256::from_le_bytes(Scalar::MODULUS));

static ROOTS_OF_UNITY: LazyLock<Vec<Scalar>> = LazyLock::new(|| {
    // https://github.com/ethereum/consensus-specs/blob/dev/specs/deneb/polynomial-commitments.md#constants
    let primitive_root_of_unity = Scalar::from_u8(7);
    let modulus = *BLS_MODULUS;

    let exponent = (modulus - U256::from(1)) / U256::from(4096);
    println!("r001");
    let root_of_unity = pow_bytes(&primitive_root_of_unity, &exponent.to_be_bytes::<32>());
<<<<<<< HEAD
    println!("r002");
=======

>>>>>>> 4f32af3a
    let mut ascending_order: Vec<Scalar> = Vec::new();
    ascending_order.resize(BLOB_WIDTH, <Scalar as IntMod>::ZERO);
    ascending_order[0] = <Scalar as IntMod>::ONE; // First element should be 1

    for i in 1..BLOB_WIDTH {
        let (left, right) = ascending_order.split_at_mut(i);
        right[0].add_assign(&left[left.len() - 1]);
        right[0].mul_assign(&root_of_unity);
    }
<<<<<<< HEAD
    println!("r003");
=======

>>>>>>> 4f32af3a
    (0..BLOB_WIDTH)
        .map(|i| {
            let j = u16::try_from(i).unwrap().reverse_bits() >> (16 - LOG_BLOB_WIDTH);
            ascending_order[usize::from(j)].clone()
        })
        .collect()
});

static G2_GENERATOR: LazyLock<G2Affine> =
    LazyLock::new(|| Bls12_381_G2::generator().to_intrinsic());

static KZG_G2_SETUP: LazyLock<G2Affine> = LazyLock::new(|| {
    Bls12_381_G2::from_uncompressed_unchecked_be(&KZG_G2_SETUP_BYTES)
        .expect("kzg G2 setup bytes")
        .to_intrinsic()
});

/// The version for KZG as per EIP-4844.
const VERSIONED_HASH_VERSION_KZG: u8 = 1;

<<<<<<< HEAD
=======
/// Helper trait that provides functionality to convert the given type from native to the desired intrinsic type
pub trait ToIntrinsic {
    /// The desired intrinsic type
    type IntrinsicType;

    /// Convert the given type from native to the desired intrinsic type
    fn to_intrinsic(&self) -> Self::IntrinsicType;
}

impl ToIntrinsic for Bls12_381_Fq {
    type IntrinsicType = Fp;

    fn to_intrinsic(&self) -> Self::IntrinsicType {
        let bytes = self.to_bytes();
        Fp::from_le_bytes_unchecked(&bytes)
    }
}

impl ToIntrinsic for Bls12_381_G1 {
    type IntrinsicType = G1Affine;

    fn to_intrinsic(&self) -> Self::IntrinsicType {
        G1Affine::from_xy_unchecked(self.x.to_intrinsic(), self.y.to_intrinsic())
    }
}

impl ToIntrinsic for Bls12_381_G2 {
    type IntrinsicType = G2Affine;

    fn to_intrinsic(&self) -> Self::IntrinsicType {
        G2Affine::from_xy_unchecked(
            Fp2::new(self.x.c0.to_intrinsic(), self.x.c1.to_intrinsic()),
            Fp2::new(self.y.c0.to_intrinsic(), self.y.c1.to_intrinsic()),
        )
    }
}

>>>>>>> 4f32af3a
/// Verify KZG `proof` that `P(z) == y` where `P` is the EIP-4844 blob polynomial in its evaluation
/// form, and `commitment` is the KZG commitment to the polynomial `P`.
///
/// We use [`openvm_pairing_guest`] extension to implement this in guest program.
pub fn verify_kzg_proof(z: Scalar, y: Scalar, commitment: G1Affine, proof_q: G1Affine) -> bool {
    println!("7001");

    let p_minus_y = commitment - msm(&[y], &[G1Affine::GENERATOR.clone()]);
    println!("7002");

    let t = KZG_G2_SETUP.clone();
    println!("70021");
    let t3 = G2_GENERATOR.clone();
    println!("70022");
    let tt = msm(&[z], &[t3]);
    println!("70023");
    let x_minus_z = tt - t;
    println!("7003");

    let p0_proof = AffinePoint::new(proof_q.x().clone(), proof_q.y().clone());
    //let x = proof_q;
    println!("7004");

    let q0 = AffinePoint::new(p_minus_y.x().clone(), p_minus_y.y().clone());
    println!("7005");

    let p1 = x_minus_z.into();
    println!("7006");

    let q1 = G2_GENERATOR.clone().into();
    println!("7007");

    Bls12_381::pairing_check(&[q0, p0_proof], &[q1, p1]).is_ok()
}

/// Given the coefficients of the blob polynomial, evaluate the polynomial at the given challenge.
///
/// The challenge provided is actually a challenge digest (32-bytes) that should be modded with the
/// BLS12-381 scalar modulus, to get the actual challenge scalar.
pub fn point_evaluation(
    coefficients: &[U256; BLOB_WIDTH],
    challenge_digest: U256,
) -> (Scalar, Scalar) {
    // blob polynomial in evaluation form.
    //
    // also termed P(x)
    let coefficients_as_scalars =
        coefficients.map(|coeff| Scalar::from_le_bytes_unchecked(coeff.as_le_slice()));

    let challenge = challenge_digest % *BLS_MODULUS;
    let challenge = Scalar::from_le_bytes_unchecked(challenge.as_le_slice());

    // y = P(z)
    let evaluation = interpolate(&challenge, &coefficients_as_scalars);

    (challenge, evaluation)
}

/// Compute the versioned hash based on KZG scheme in EIP-4844.
///
/// We use the [`openvm_sha256_guest`] extension to compute the SHA-256 digest.
pub fn kzg_to_versioned_hash(kzg_commitment: &[u8]) -> [u8; 32] {
    let mut hash = openvm_sha2::sha256(kzg_commitment);
    hash[0] = VERSIONED_HASH_VERSION_KZG;
    hash
}

// picked from ExpBytes trait, some compilation issue (infinity recursion) raised
// from the exp_bytes entry and can not resolved it currently
fn pow_bytes(base: &Scalar, bytes_be: &[u8]) -> Scalar {
    let x = base.clone();

    let mut res = <Scalar as IntMod>::ONE;

    let x_sq = &x * &x;
    let ops = [x.clone(), x_sq.clone(), &x_sq * &x];

    for &b in bytes_be.iter() {
        let mut mask = 0xc0;
        for j in 0..4 {
            res = &res * &res * &res * &res;
            let c = (b & mask) >> (6 - 2 * j);
            if c != 0 {
                res *= &ops[(c - 1) as usize];
            }
            mask >>= 2;
        }
    }
    res
}

fn interpolate(z: &Scalar, coefficients: &[Scalar; BLOB_WIDTH]) -> Scalar {
    let blob_width = u64::try_from(BLOB_WIDTH).unwrap();
    println!("before roots");
    let roots = ROOTS_OF_UNITY.clone();
    println!("after roots");
    (pow_bytes(z, &blob_width.to_be_bytes()) - <Scalar as IntMod>::ONE)
        * roots
            .iter()
            .zip_eq(coefficients)
            .map(|(root, f)| f * root * (z.clone() - root).invert())
            .sum::<Scalar>()
        * Scalar::from_u64(blob_width).invert()
}

#[cfg(test)]
mod test {
    use super::*;

    use halo2curves_axiom::bls12_381::G1Affine as Bls12_381_G1;

    #[test]
    fn test_kzg_compute_proof_verify() {
        use c_kzg::{Blob, Bytes32, Bytes48};
        // Initialize the blob with a single field element
        let settings = c_kzg::ethereum_kzg_settings(0);
        let field_elem =
            Bytes32::from_hex("69386e69dbae0357b399b8d645a57a3062dfbe00bd8e97170b9bdd6bc6168a13")
                .unwrap();
        let blob = Blob::new({
            let mut bt = [0u8; 131072];
            bt[..32].copy_from_slice(field_elem.as_ref());
            bt
        });
        let commitment = settings.blob_to_kzg_commitment(&blob).unwrap();

        let input_val =
            Bytes32::from_hex("03ea4fb841b4f9e01aa917c5e40dbd67efb4b8d4d9052069595f0647feba320d")
                .unwrap();

        let expected_proof_byte48 = Bytes48::from_hex("b21f8f9b85e52fd9c4a6d4fb4e9a27ebdc5a09c3f5ca17f6bcd85c26f04953b0e6925607aaebed1087e5cc2fe4b2b356").unwrap();
        let (proof, y) = settings.compute_kzg_proof(&blob, &input_val).unwrap();

        // assert_eq!(Bytes32::from_hex("69386e69dbae0357b399b8d645a57a3062dfbe00bd8e97170b9bdd6bc6168a13").unwrap(), y);
        assert_eq!(expected_proof_byte48, proof.to_bytes());

        let ret = settings
            .verify_kzg_proof(&commitment.to_bytes(), &input_val, &y, &proof.to_bytes())
            .unwrap();
        assert!(ret, "failed at sanity check verify");

        let z = Scalar::from_be_bytes_unchecked(input_val.as_ref());
        let y = Scalar::from_be_bytes_unchecked(y.as_ref());
        let commitment = Bls12_381_G1::from_compressed_be(commitment.to_bytes().as_ref())
            .unwrap()
            .to_intrinsic();
        let proof = Bls12_381_G1::from_compressed_be(proof.to_bytes().as_ref())
            .unwrap()
            .to_intrinsic();
        let proof_ok = verify_kzg_proof(z, y, commitment, proof);
        assert!(proof_ok, "verify failed");
    }
}<|MERGE_RESOLUTION|>--- conflicted
+++ resolved
@@ -27,11 +27,7 @@
     let exponent = (modulus - U256::from(1)) / U256::from(4096);
     println!("r001");
     let root_of_unity = pow_bytes(&primitive_root_of_unity, &exponent.to_be_bytes::<32>());
-<<<<<<< HEAD
     println!("r002");
-=======
-
->>>>>>> 4f32af3a
     let mut ascending_order: Vec<Scalar> = Vec::new();
     ascending_order.resize(BLOB_WIDTH, <Scalar as IntMod>::ZERO);
     ascending_order[0] = <Scalar as IntMod>::ONE; // First element should be 1
@@ -41,11 +37,8 @@
         right[0].add_assign(&left[left.len() - 1]);
         right[0].mul_assign(&root_of_unity);
     }
-<<<<<<< HEAD
     println!("r003");
-=======
-
->>>>>>> 4f32af3a
+        
     (0..BLOB_WIDTH)
         .map(|i| {
             let j = u16::try_from(i).unwrap().reverse_bits() >> (16 - LOG_BLOB_WIDTH);
@@ -66,46 +59,6 @@
 /// The version for KZG as per EIP-4844.
 const VERSIONED_HASH_VERSION_KZG: u8 = 1;
 
-<<<<<<< HEAD
-=======
-/// Helper trait that provides functionality to convert the given type from native to the desired intrinsic type
-pub trait ToIntrinsic {
-    /// The desired intrinsic type
-    type IntrinsicType;
-
-    /// Convert the given type from native to the desired intrinsic type
-    fn to_intrinsic(&self) -> Self::IntrinsicType;
-}
-
-impl ToIntrinsic for Bls12_381_Fq {
-    type IntrinsicType = Fp;
-
-    fn to_intrinsic(&self) -> Self::IntrinsicType {
-        let bytes = self.to_bytes();
-        Fp::from_le_bytes_unchecked(&bytes)
-    }
-}
-
-impl ToIntrinsic for Bls12_381_G1 {
-    type IntrinsicType = G1Affine;
-
-    fn to_intrinsic(&self) -> Self::IntrinsicType {
-        G1Affine::from_xy_unchecked(self.x.to_intrinsic(), self.y.to_intrinsic())
-    }
-}
-
-impl ToIntrinsic for Bls12_381_G2 {
-    type IntrinsicType = G2Affine;
-
-    fn to_intrinsic(&self) -> Self::IntrinsicType {
-        G2Affine::from_xy_unchecked(
-            Fp2::new(self.x.c0.to_intrinsic(), self.x.c1.to_intrinsic()),
-            Fp2::new(self.y.c0.to_intrinsic(), self.y.c1.to_intrinsic()),
-        )
-    }
-}
-
->>>>>>> 4f32af3a
 /// Verify KZG `proof` that `P(z) == y` where `P` is the EIP-4844 blob polynomial in its evaluation
 /// form, and `commitment` is the KZG commitment to the polynomial `P`.
 ///
