--- conflicted
+++ resolved
@@ -80,24 +80,11 @@
         let blob_versioned_hash = args.header.blob_versioned_hash();
         let challenge_digest = envelope.challenge_digest(blob_versioned_hash);
 
-<<<<<<< HEAD
-        // Verify that the KZG commitment does in fact match the on-chain versioned hash.
-        let point_eval_witness = args
-            .point_eval_witness
-            .expect("batch v7 onwards must have kzg witness");
-        let kzg_commitment = point_eval_witness.kzg_commitment;
-        let kzg_proof = point_eval_witness.kzg_proof;
-        assert_eq!(
-            kzg_to_versioned_hash(&kzg_commitment),
-            args.header.blob_versioned_hash(),
-            "kzg_to_versioned_hash"
-=======
         verify_blob_versioned_hash(
             &args.blob_bytes,
             blob_versioned_hash,
             challenge_digest,
             args.point_eval_witness.expect("should exist"),
->>>>>>> fc2c141f
         );
 
         // Validate payload (batch data).
