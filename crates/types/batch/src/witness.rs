--- conflicted
+++ resolved
@@ -108,16 +108,9 @@
     }
 }
 
-<<<<<<< HEAD
-impl From<&ArchivedBatchWitness> for BatchInfo {
-    fn from(witness: &ArchivedBatchWitness) -> Self {
-        println!("6000");
-        let chunk_infos: Vec<ChunkInfo> = witness.chunk_infos.iter().map(|ci| ci.into()).collect();
-=======
 impl From<&BatchWitness> for BatchInfo {
     fn from(witness: &BatchWitness) -> Self {
         let chunk_infos: Vec<ChunkInfo> = witness.chunk_infos.iter().map(|ci| ci.clone()).collect();
->>>>>>> 4f32af3a
 
         match &witness.reference_header {
             ReferenceHeader::V6(header) => {
