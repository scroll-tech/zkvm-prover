use types_base::{
    aggregation::{AggregationInput, ProofCarryingWitness},
    public_inputs::{
        ForkName,
        batch::BatchInfo,
        chunk::{ChunkInfo, LegacyChunkInfo},
    },
};
//use snark_verifier_sdk::snark_verifier::halo2_base::halo2_proofs::halo2curves::bls12_381;
use crate::{
    builder::{
        BatchInfoBuilder, BatchInfoBuilderV6, BatchInfoBuilderV7, BatchInfoBuilderV8,
        BuilderArgsV6, BuilderArgsV7, BuilderArgsV8,
        validium::{ValidiumBatchInfoBuilder, ValidiumBuilderArgs},
    },
    header::ReferenceHeader,
};

/// Simply rewrap byte48 to avoid unnecessary dep
pub type Bytes48 = [u8; 48];
mod array48 {
    use serde::{Deserializer, Serializer};

    pub fn serialize<S>(array: &[u8; 48], serializer: S) -> Result<S::Ok, S::Error>
    where
        S: Serializer,
    {
        serializer.serialize_bytes(array)
    }

    pub fn deserialize<'de, D>(deserializer: D) -> Result<[u8; 48], D::Error>
    where
        D: Deserializer<'de>,
    {
        let bytes: &[u8] = serde::Deserialize::deserialize(deserializer)?;
        bytes.try_into().map_err(|_| {
            let msg = format!("expected a byte array of length 48 but got {}", bytes.len());
            serde::de::Error::custom(msg)
        })
    }
}

/// Witness required by applying point evaluation
#[derive(
    Clone,
    Debug,
    rkyv::Archive,
    rkyv::Deserialize,
    rkyv::Serialize,
    serde::Deserialize,
    serde::Serialize,
)]
#[rkyv(derive(Debug))]
pub struct PointEvalWitnessHints {
    #[rkyv()]
    #[serde(with = "array48")]
    pub kzg_commitment_hint_x: Bytes48,
    #[rkyv()]
    #[serde(with = "array48")]
    pub kzg_commitment_hint_y: Bytes48,
    #[rkyv()]
    #[serde(with = "array48")]
    pub kzg_proof_hint_x: Bytes48,
    #[rkyv()]
    #[serde(with = "array48")]
    pub kzg_proof_hint_y: Bytes48,
}

/// Witness required by applying point evaluation
#[derive(
    Clone,
    Debug,
    rkyv::Archive,
    rkyv::Deserialize,
    rkyv::Serialize,
    serde::Deserialize,
    serde::Serialize,
)]
#[rkyv(derive(Debug))]
pub struct PointEvalWitness {
    /// kzg commitment
    #[rkyv()]
    #[serde(with = "array48")]
    pub kzg_commitment: Bytes48,
    /// kzg proof
    #[rkyv()]
    #[serde(with = "array48")]
    pub kzg_proof: Bytes48,
}

/// Witness to the batch circuit.
#[derive(Clone, Debug, serde::Deserialize, serde::Serialize)]
pub struct BatchWitness {
    /// The version byte as per [version][types_base::version].
    pub version: u8,
    /// Flattened root proofs from all chunks in the batch.
    pub chunk_proofs: Vec<AggregationInput>,
    /// Chunk infos.
    pub chunk_infos: Vec<ChunkInfo>,
    /// Blob bytes.
    pub blob_bytes: Vec<u8>,
    /// Witness for point evaluation.
    ///
    /// Optional field as some domains (for eg. Validium) may not utilise EIP-4844 for DA,
    /// in case of which there is no point-eval witness.
    pub point_eval_witness: Option<PointEvalWitness>,
    /// Header for reference.
    pub reference_header: ReferenceHeader,
    /// The code version specify the chain spec
    pub fork_name: ForkName,
}

/// Witness to the batch circuit.
#[derive(
    Clone,
    Debug,
    rkyv::Archive,
    rkyv::Deserialize,
    rkyv::Serialize,
    serde::Deserialize,
    serde::Serialize,
)]
#[rkyv(derive(Debug))]
pub struct LegacyBatchWitness {
    /// Flattened root proofs from all chunks in the batch.
    #[rkyv()]
    pub chunk_proofs: Vec<AggregationInput>,
    /// Chunk infos.
    #[rkyv()]
    pub chunk_infos: Vec<LegacyChunkInfo>,
    /// Blob bytes.
    #[rkyv()]
    pub blob_bytes: Vec<u8>,
    /// Witness for point evaluation
    pub point_eval_witness: PointEvalWitness,
    /// Hints for point evaluation
    pub point_eval_witness_hints: PointEvalWitnessHints,
    /// Header for reference.
    #[rkyv()]
    pub reference_header: ReferenceHeader,
    /// The code version specify the chain spec
    #[rkyv()]
    pub fork_name: ForkName,
}

<<<<<<< HEAD
/// Witness to the batch circuit.
#[derive(
    Clone,
    Debug,
    rkyv::Archive,
    rkyv::Deserialize,
    rkyv::Serialize,
    serde::Deserialize,
    serde::Serialize,
)]
#[rkyv(derive(Debug))]
pub struct BatchWitnessLegacy {
    /// Flattened root proofs from all chunks in the batch.
    #[rkyv()]
    pub chunk_proofs: Vec<AggregationInput>,
    /// Chunk infos.
    #[rkyv()]
    pub chunk_infos: Vec<ChunkInfo>,
    /// Blob bytes.
    #[rkyv()]
    pub blob_bytes: Vec<u8>,
    /// Witness for point evaluation
    pub point_eval_witness: PointEvalWitness,
    /// Header for reference.
    #[rkyv()]
    pub reference_header: ReferenceHeader,
    /// The code version specify the chain spec
    #[rkyv()]
    pub fork_name: ForkName,
}

impl From<BatchWitness> for BatchWitnessLegacy {
    fn from(value: BatchWitness) -> Self {
        Self {
            chunk_proofs: value.chunk_proofs,
            chunk_infos: value.chunk_infos,
            blob_bytes: value.blob_bytes,
            point_eval_witness: value.point_eval_witness,
=======
impl From<BatchWitness> for LegacyBatchWitness {
    fn from(value: BatchWitness) -> Self {
        Self {
            chunk_proofs: value.chunk_proofs,
            chunk_infos: value.chunk_infos.into_iter().map(|c| c.into()).collect(),
            blob_bytes: value.blob_bytes,
            point_eval_witness: value.point_eval_witness.expect("should not be none"),
>>>>>>> 896c4035
            reference_header: value.reference_header,
            fork_name: value.fork_name,
        }
    }
}

impl ProofCarryingWitness for BatchWitness {
    fn get_proofs(&self) -> Vec<AggregationInput> {
        self.chunk_proofs.clone()
    }
}

impl From<&BatchWitness> for BatchInfo {
    fn from(witness: &BatchWitness) -> Self {
        let chunk_infos = witness.chunk_infos.to_vec();

        match &witness.reference_header {
            ReferenceHeader::V6(header) => {
                let args = BuilderArgsV6 {
                    header: *header,
                    chunk_infos,
                    blob_bytes: witness.blob_bytes.to_vec(),
                    kzg_commitment: None,
                    kzg_proof: None,
                    kzg_commitment_hint_x: None,
                    kzg_commitment_hint_y: None,
                    kzg_proof_hint_x: None,
                    kzg_proof_hint_y: None,
                };
                BatchInfoBuilderV6::build(args)
            }
            ReferenceHeader::V7(header) => {
                let point_eval_witness = witness
                    .point_eval_witness
                    .as_ref()
                    .expect("point_eval_witness missing for header::v7");
                let args = BuilderArgsV7 {
                    header: *header,
                    chunk_infos,
                    blob_bytes: witness.blob_bytes.to_vec(),
<<<<<<< HEAD
                    kzg_commitment: Some(witness.point_eval_witness.kzg_commitment),
                    kzg_proof: Some(witness.point_eval_witness.kzg_proof),
                    kzg_commitment_hint_x: Some(
                        witness.point_eval_witness_hints.kzg_commitment_hint_x,
                    ),
                    kzg_commitment_hint_y: Some(
                        witness.point_eval_witness_hints.kzg_commitment_hint_y,
                    ),
                    kzg_proof_hint_x: Some(witness.point_eval_witness_hints.kzg_proof_hint_x),
                    kzg_proof_hint_y: Some(witness.point_eval_witness_hints.kzg_proof_hint_y),
=======
                    kzg_commitment: Some(point_eval_witness.kzg_commitment),
                    kzg_proof: Some(point_eval_witness.kzg_proof),
>>>>>>> 896c4035
                };
                BatchInfoBuilderV7::build(args)
            }
            ReferenceHeader::V8(header) => {
                let point_eval_witness = witness
                    .point_eval_witness
                    .as_ref()
                    .expect("point_eval_witness missing for header::v8");
                let args = BuilderArgsV8 {
                    header: *header,
                    chunk_infos,
                    blob_bytes: witness.blob_bytes.to_vec(),
<<<<<<< HEAD
                    kzg_commitment: Some(witness.point_eval_witness.kzg_commitment),
                    kzg_proof: Some(witness.point_eval_witness.kzg_proof),
                    kzg_commitment_hint_x: Some(
                        witness.point_eval_witness_hints.kzg_commitment_hint_x,
                    ),
                    kzg_commitment_hint_y: Some(
                        witness.point_eval_witness_hints.kzg_commitment_hint_y,
                    ),
                    kzg_proof_hint_x: Some(witness.point_eval_witness_hints.kzg_proof_hint_x),
                    kzg_proof_hint_y: Some(witness.point_eval_witness_hints.kzg_proof_hint_y),
=======
                    kzg_commitment: Some(point_eval_witness.kzg_commitment),
                    kzg_proof: Some(point_eval_witness.kzg_proof),
>>>>>>> 896c4035
                };

                println!("6001");
                BatchInfoBuilderV8::build(args)
            }
            ReferenceHeader::Validium(header) => ValidiumBatchInfoBuilder::build(
                ValidiumBuilderArgs::new(*header, chunk_infos, witness.blob_bytes.to_vec()),
            ),
        }
    }
}<|MERGE_RESOLUTION|>--- conflicted
+++ resolved
@@ -143,7 +143,6 @@
     pub fork_name: ForkName,
 }
 
-<<<<<<< HEAD
 /// Witness to the batch circuit.
 #[derive(
     Clone,
@@ -175,14 +174,6 @@
     pub fork_name: ForkName,
 }
 
-impl From<BatchWitness> for BatchWitnessLegacy {
-    fn from(value: BatchWitness) -> Self {
-        Self {
-            chunk_proofs: value.chunk_proofs,
-            chunk_infos: value.chunk_infos,
-            blob_bytes: value.blob_bytes,
-            point_eval_witness: value.point_eval_witness,
-=======
 impl From<BatchWitness> for LegacyBatchWitness {
     fn from(value: BatchWitness) -> Self {
         Self {
@@ -190,7 +181,6 @@
             chunk_infos: value.chunk_infos.into_iter().map(|c| c.into()).collect(),
             blob_bytes: value.blob_bytes,
             point_eval_witness: value.point_eval_witness.expect("should not be none"),
->>>>>>> 896c4035
             reference_header: value.reference_header,
             fork_name: value.fork_name,
         }
@@ -231,9 +221,8 @@
                     header: *header,
                     chunk_infos,
                     blob_bytes: witness.blob_bytes.to_vec(),
-<<<<<<< HEAD
-                    kzg_commitment: Some(witness.point_eval_witness.kzg_commitment),
-                    kzg_proof: Some(witness.point_eval_witness.kzg_proof),
+                    kzg_commitment: Some(point_eval_witness.kzg_commitment),
+                    kzg_proof: Some(point_eval_witness.kzg_proof),
                     kzg_commitment_hint_x: Some(
                         witness.point_eval_witness_hints.kzg_commitment_hint_x,
                     ),
@@ -242,10 +231,6 @@
                     ),
                     kzg_proof_hint_x: Some(witness.point_eval_witness_hints.kzg_proof_hint_x),
                     kzg_proof_hint_y: Some(witness.point_eval_witness_hints.kzg_proof_hint_y),
-=======
-                    kzg_commitment: Some(point_eval_witness.kzg_commitment),
-                    kzg_proof: Some(point_eval_witness.kzg_proof),
->>>>>>> 896c4035
                 };
                 BatchInfoBuilderV7::build(args)
             }
@@ -258,9 +243,8 @@
                     header: *header,
                     chunk_infos,
                     blob_bytes: witness.blob_bytes.to_vec(),
-<<<<<<< HEAD
-                    kzg_commitment: Some(witness.point_eval_witness.kzg_commitment),
-                    kzg_proof: Some(witness.point_eval_witness.kzg_proof),
+                    kzg_commitment: Some(point_eval_witness.kzg_commitment),
+                    kzg_proof: Some(point_eval_witness.kzg_proof),
                     kzg_commitment_hint_x: Some(
                         witness.point_eval_witness_hints.kzg_commitment_hint_x,
                     ),
@@ -269,10 +253,6 @@
                     ),
                     kzg_proof_hint_x: Some(witness.point_eval_witness_hints.kzg_proof_hint_x),
                     kzg_proof_hint_y: Some(witness.point_eval_witness_hints.kzg_proof_hint_y),
-=======
-                    kzg_commitment: Some(point_eval_witness.kzg_commitment),
-                    kzg_proof: Some(point_eval_witness.kzg_proof),
->>>>>>> 896c4035
                 };
 
                 println!("6001");
