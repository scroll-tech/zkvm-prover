--- conflicted
+++ resolved
@@ -20,10 +20,5 @@
 
 mod witness;
 pub use witness::{
-<<<<<<< HEAD
-    ArchivedBatchWitness, BatchWitness, BatchWitnessLegacy, Bytes48, PointEvalWitness,
-    PointEvalWitnessHints,
-=======
     ArchivedLegacyBatchWitness, BatchWitness, Bytes48, LegacyBatchWitness, PointEvalWitness,
->>>>>>> 896c4035
 };