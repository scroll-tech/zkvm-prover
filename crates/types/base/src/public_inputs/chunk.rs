use crate::{
    public_inputs::{ForkName, MultiVersionPublicInputs},
    utils::keccak256,
};
use alloy_primitives::{B256, U256};
<<<<<<< HEAD
use sbv_primitives::types::{
    consensus::BlockHeader,
    eips::Encodable2718,
    reth::primitives::{Block, RecoveredBlock, TransactionSigned},
};
use std::ops::Deref;
use ecies::SecretKey;
use itertools::Itertools;
use sbv_primitives::types::consensus::TxL1Message;
use tiny_keccak::{Hasher, Keccak};
=======
>>>>>>> e8faa967

pub mod validium;

/// Number of bytes used to serialise [`BlockContextV2`].
pub const SIZE_BLOCK_CTX: usize = 52;

/// Represents the version 2 of block context.
///
/// The difference between v2 and v1 is that the block number field has been removed since v2.
#[derive(
    Debug,
    Clone,
    PartialEq,
    rkyv::Archive,
    rkyv::Deserialize,
    rkyv::Serialize,
    serde::Deserialize,
    serde::Serialize,
)]
#[rkyv(derive(Debug))]
pub struct BlockContextV2 {
    /// The timestamp of the block.
    pub timestamp: u64,
    /// The base fee of the block.
    pub base_fee: U256,
    /// The gas limit of the block.
    pub gas_limit: u64,
    /// The number of transactions in the block, including both L1 msg txs as well as L2 txs.
    pub num_txs: u16,
    /// The number of L1 msg txs in the block.
    pub num_l1_msgs: u16,
}

impl From<&ArchivedBlockContextV2> for BlockContextV2 {
    fn from(archived: &ArchivedBlockContextV2) -> Self {
        Self {
            timestamp: archived.timestamp.into(),
            base_fee: archived.base_fee.into(),
            gas_limit: archived.gas_limit.into(),
            num_txs: archived.num_txs.into(),
            num_l1_msgs: archived.num_l1_msgs.into(),
        }
    }
}

impl From<&[u8]> for BlockContextV2 {
    fn from(bytes: &[u8]) -> Self {
        assert_eq!(bytes.len(), SIZE_BLOCK_CTX);

        let timestamp = u64::from_be_bytes(bytes[0..8].try_into().expect("should not fail"));
        let base_fee = U256::from_be_slice(&bytes[8..40]);
        let gas_limit = u64::from_be_bytes(bytes[40..48].try_into().expect("should not fail"));
        let num_txs = u16::from_be_bytes(bytes[48..50].try_into().expect("should not fail"));
        let num_l1_msgs = u16::from_be_bytes(bytes[50..52].try_into().expect("should not fail"));

        Self {
            timestamp,
            base_fee,
            gas_limit,
            num_txs,
            num_l1_msgs,
        }
    }
}

impl BlockContextV2 {
    /// Serialize the block context in packed form.
    pub fn to_bytes(&self) -> Vec<u8> {
        std::iter::empty()
            .chain(self.timestamp.to_be_bytes())
            .chain(self.base_fee.to_be_bytes::<32>())
            .chain(self.gas_limit.to_be_bytes())
            .chain(self.num_txs.to_be_bytes())
            .chain(self.num_l1_msgs.to_be_bytes())
            .collect()
    }
}

/// Represents header-like information for the chunk.
#[derive(
    Debug,
    Clone,
    rkyv::Archive,
    rkyv::Deserialize,
    rkyv::Serialize,
    serde::Deserialize,
    serde::Serialize,
)]
#[rkyv(derive(Debug))]
pub struct ChunkInfo {
    /// The EIP-155 chain ID for all txs in the chunk.
    #[rkyv()]
    pub chain_id: u64,
    /// The state root before applying the chunk.
    #[rkyv()]
    pub prev_state_root: B256,
    /// The state root after applying the chunk.
    #[rkyv()]
    pub post_state_root: B256,
    /// The withdrawals root after applying the chunk.
    #[rkyv()]
    pub withdraw_root: B256,
    /// Digest of L1 message txs force included in the chunk.
    /// It is a legacy field and can be omitted in new defination
    #[rkyv()]
    #[serde(default)]
    pub data_hash: B256,
    /// Digest of L2 tx data flattened over all L2 txs in the chunk.
    #[rkyv()]
    pub tx_data_digest: B256,
    /// The L1 msg queue hash at the end of the previous chunk.
    #[rkyv()]
    pub prev_msg_queue_hash: B256,
    /// The L1 msg queue hash at the end of the current chunk.
    #[rkyv()]
    pub post_msg_queue_hash: B256,
    /// The length of rlp encoded L2 tx bytes flattened over all L2 txs in the chunk.
    #[rkyv()]
    pub tx_data_length: u64,
    /// The block number of the first block in the chunk.
    #[rkyv()]
    pub initial_block_number: u64,
    /// The block contexts of the blocks in the chunk.
    #[rkyv()]
    pub block_ctxs: Vec<BlockContextV2>,
}

impl ChunkInfo {
    /// Public input hash for a given chunk (euclidv1 or da-codec@v6) is defined as
    ///
    /// keccak(
    ///     chain id ||
    ///     prev state root ||
    ///     post state root ||
    ///     withdraw root ||
    ///     chunk data hash ||
    ///     tx data hash
    /// )
    pub fn pi_hash_euclidv1(&self) -> B256 {
        keccak256(
            std::iter::empty()
                .chain(&self.chain_id.to_be_bytes())
                .chain(self.prev_state_root.as_slice())
                .chain(self.post_state_root.as_slice())
                .chain(self.withdraw_root.as_slice())
                .chain(self.data_hash.as_slice())
                .chain(self.tx_data_digest.as_slice())
                .cloned()
                .collect::<Vec<u8>>(),
        )
    }

    /// Public input hash for a given chunk (euclidv2 or da-codec@v7) is defined as
    ///
    /// keccak(
    ///     chain id ||
    ///     prev state root ||
    ///     post state root ||
    ///     withdraw root ||
    ///     tx data digest ||
    ///     prev msg queue hash ||
    ///     post msg queue hash ||
    ///     initial block number ||
    ///     block_ctx for block_ctx in block_ctxs
    /// )
    pub fn pi_hash_euclidv2(&self) -> B256 {
        keccak256(
            std::iter::empty()
                .chain(&self.chain_id.to_be_bytes())
                .chain(self.prev_state_root.as_slice())
                .chain(self.post_state_root.as_slice())
                .chain(self.withdraw_root.as_slice())
                .chain(self.tx_data_digest.as_slice())
                .chain(self.prev_msg_queue_hash.as_slice())
                .chain(self.post_msg_queue_hash.as_slice())
                .chain(&self.initial_block_number.to_be_bytes())
                .chain(
                    self.block_ctxs
                        .iter()
                        .flat_map(|block_ctx| block_ctx.to_bytes())
                        .collect::<Vec<u8>>()
                        .as_slice(),
                )
                .cloned()
                .collect::<Vec<u8>>(),
        )
    }
}

impl From<&ArchivedChunkInfo> for ChunkInfo {
    fn from(archived: &ArchivedChunkInfo) -> Self {
        Self {
            chain_id: archived.chain_id.into(),
            prev_state_root: archived.prev_state_root.into(),
            post_state_root: archived.post_state_root.into(),
            withdraw_root: archived.withdraw_root.into(),
            data_hash: archived.data_hash.into(),
            tx_data_digest: archived.tx_data_digest.into(),
            prev_msg_queue_hash: archived.prev_msg_queue_hash.into(),
            post_msg_queue_hash: archived.post_msg_queue_hash.into(),
            tx_data_length: archived.tx_data_length.into(),
            initial_block_number: archived.initial_block_number.into(),
            block_ctxs: archived
                .block_ctxs
                .iter()
                .map(BlockContextV2::from)
                .collect(),
        }
    }
}

pub type VersionedChunkInfo = (ChunkInfo, ForkName);

impl MultiVersionPublicInputs for ChunkInfo {
    /// Compute the public input hash for the chunk.
    fn pi_hash_by_fork(&self, fork_name: ForkName) -> B256 {
        match fork_name {
            ForkName::EuclidV1 => {
                assert_ne!(self.data_hash, B256::ZERO, "v6 must has valid data hash");
                self.pi_hash_euclidv1()
            }
            ForkName::EuclidV2 => self.pi_hash_euclidv2(),
            ForkName::Feynman => {
                // Feynman fork uses the same hash as EuclidV2
                self.pi_hash_euclidv2()
            }
        }
    }

    /// Validate public inputs between 2 contiguous chunks.
    ///
    /// - chain id MUST match
    /// - state roots MUST be chained
    /// - L1 msg queue hash MUST be chained
    fn validate(&self, prev_pi: &Self, fork_name: ForkName) {
        assert_eq!(self.chain_id, prev_pi.chain_id);
        assert_eq!(self.prev_state_root, prev_pi.post_state_root);
        assert_eq!(self.prev_msg_queue_hash, prev_pi.post_msg_queue_hash);

        // message queue hash is used only after euclidv2 (da-codec@v7)
        if fork_name == ForkName::EuclidV1 {
            assert_eq!(self.prev_msg_queue_hash, B256::ZERO);
            assert_eq!(prev_pi.prev_msg_queue_hash, B256::ZERO);
            assert_eq!(self.post_msg_queue_hash, B256::ZERO);
            assert_eq!(prev_pi.post_msg_queue_hash, B256::ZERO);
        }
    }
<<<<<<< HEAD
}

pub trait ChunkExt {
    /// Hash the transaction bytes.
    ///
    /// Only L2 transactions are considered while computing the digest.
    fn tx_bytes_hash_in(&self, rlp_buffer: &mut Vec<u8>) -> (usize, B256);
    /// Data hash before Euclid V2
    fn legacy_data_hash(&self) -> B256;
    /// Rolling message queue hash after Euclid V2
    fn rolling_msg_queue_hash<'a, II, I>(&self, rolling_hash: B256, validium_txs: II) -> B256
    where
        II: IntoIterator<Item = Option<(I, &'a SecretKey)>>,
        I: IntoIterator<Item = TxL1Message>;
}

impl<T: Deref<Target = [RecoveredBlock<Block>]>> ChunkExt for T {
    #[inline]
    fn tx_bytes_hash_in(&self, rlp_buffer: &mut Vec<u8>) -> (usize, B256) {
        let blocks = self.as_ref();
        blocks
            .iter()
            .flat_map(|b| b.body().transactions.iter())
            .tx_bytes_hash_in(rlp_buffer.as_mut())
    }

    #[inline]
    fn legacy_data_hash(&self) -> B256 {
        let blocks = self.as_ref();

        let mut data_hasher = Keccak::v256();
        for block in blocks.iter() {
            block.legacy_hash_da_header(&mut data_hasher);
        }
        for block in blocks.iter() {
            block.legacy_hash_l1_msg(&mut data_hasher);
        }
        let mut data_hash = B256::ZERO;
        data_hasher.finalize(&mut data_hash.0);
        data_hash
    }

    #[inline]
    fn rolling_msg_queue_hash<'a, II, I>(&self, mut rolling_hash: B256, validium_txs: II) -> B256
    where
        II: IntoIterator<Item = Option<(I, &'a SecretKey)>>,
        I: IntoIterator<Item = TxL1Message>,
    {
        let blocks = self.as_ref();
        for (block, validium_txs) in blocks.iter().zip_eq(validium_txs) {
            rolling_hash = block.hash_msg_queue(&rolling_hash, validium_txs);
        }
        rolling_hash
    }
}

/// Helper trait for hashing transaction bytes.
trait TxBytesHashExt {
    /// Hash the transaction bytes.
    ///
    /// Only L2 transactions are considered while computing the digest.
    fn tx_bytes_hash_in(self, rlp_buffer: &mut Vec<u8>) -> (usize, B256);
}

impl<'a, I: IntoIterator<Item = &'a TransactionSigned>> TxBytesHashExt for I
where
    I: IntoIterator<Item = &'a TransactionSigned>,
{
    #[inline]
    fn tx_bytes_hash_in(self, rlp_buffer: &mut Vec<u8>) -> (usize, B256) {
        use tiny_keccak::{Hasher, Keccak};

        let mut tx_bytes_hasher = Keccak::v256();
        let mut len = 0;

        // Ignore L1 msg txs.
        for tx in self.into_iter().filter(|&tx| !tx.is_l1_message()) {
            tx.encode_2718(rlp_buffer);
            len += rlp_buffer.len();
            tx_bytes_hasher.update(rlp_buffer);
            rlp_buffer.clear();
        }

        let mut tx_bytes_hash = B256::ZERO;
        tx_bytes_hasher.finalize(&mut tx_bytes_hash.0);
        (len, tx_bytes_hash)
    }
}

/// Chunk related extension methods for Block
trait BlockChunkExt {
    /// Get an iterator over L1 message transactions in the block.
    fn l1_txs_iter(&self) -> impl Iterator<Item = &TxL1Message>;
    /// Hash the header of the block
    fn legacy_hash_da_header(&self, hasher: &mut impl Hasher);
    /// Hash the l1 messages of the block
    fn legacy_hash_l1_msg(&self, hasher: &mut impl Hasher);
    /// Hash the l1 messages of the block
    fn hash_msg_queue<I>(&self, initial_queue_hash: &B256, validium_txs: Option<(I, &SecretKey)>) -> B256
    where
        I: IntoIterator<Item = TxL1Message>;
}

impl BlockChunkExt for RecoveredBlock<Block> {
    #[inline]
    fn l1_txs_iter(&self) -> impl Iterator<Item = &TxL1Message> {
        self
            .body()
            .transactions
            .iter()
            .filter_map(|tx| tx.as_l1_message())
            .map(|tx| tx.inner())
    }

    #[inline]
    fn legacy_hash_da_header(&self, hasher: &mut impl Hasher) {
        hasher.update(&self.number.to_be_bytes());
        hasher.update(&self.timestamp.to_be_bytes());
        hasher.update(
            &U256::from_limbs([self.base_fee_per_gas.unwrap_or_default(), 0, 0, 0])
                .to_be_bytes::<{ U256::BYTES }>(),
        );
        hasher.update(&self.gas_limit.to_be_bytes());
        // FIXME: l1 tx could be skipped, the actual tx count needs to be calculated
        hasher.update(&(self.body().transactions.len() as u16).to_be_bytes());
    }

    #[inline]
    fn legacy_hash_l1_msg(&self, hasher: &mut impl Hasher) {
        for tx in self.l1_txs_iter()
        {
            hasher.update(tx.tx_hash().as_slice())
        }
    }

    #[inline]
    fn hash_msg_queue<I>(&self, initial_queue_hash: &B256, validium_txs: Option<(I, &SecretKey)>) -> B256
    where
        I: IntoIterator<Item = TxL1Message>,
    {
        let mut rolling_hash = *initial_queue_hash;

        let mut hash_tx = |tx_hash: B256| {
            let mut hasher = Keccak::v256();
            hasher.update(rolling_hash.as_slice());
            hasher.update(tx_hash.as_slice());

            hasher.finalize(rolling_hash.as_mut_slice());

            // clear last 32 bits, i.e. 4 bytes.
            // https://github.com/scroll-tech/da-codec/blob/26dc8d575244560611548fada6a3a2745c60fe83/encoding/da.go#L817-L825
            // see also https://github.com/scroll-tech/da-codec/pull/42
            rolling_hash.0[28] = 0;
            rolling_hash.0[29] = 0;
            rolling_hash.0[30] = 0;
            rolling_hash.0[31] = 0;
        };

        if let Some((txs, secret_key)) = validium_txs {
            for (validium_tx, tx_in_block)  in txs.into_iter().zip_eq(self.l1_txs_iter()) {
                match validium::decrypt(&validium_tx, secret_key) {
                    Ok(decrypted) => {
                        assert_eq!(decrypted, *tx_in_block);
                    }
                    Err(e) => {
                        eprintln!("{}", e);
                    }
                }

                hash_tx(validium_tx.tx_hash());
            }
        } else {
            for tx in self.l1_txs_iter() {
                hash_tx(tx.tx_hash());
            }
        };

        rolling_hash
    }
=======
>>>>>>> e8faa967
}<|MERGE_RESOLUTION|>--- conflicted
+++ resolved
@@ -3,19 +3,6 @@
     utils::keccak256,
 };
 use alloy_primitives::{B256, U256};
-<<<<<<< HEAD
-use sbv_primitives::types::{
-    consensus::BlockHeader,
-    eips::Encodable2718,
-    reth::primitives::{Block, RecoveredBlock, TransactionSigned},
-};
-use std::ops::Deref;
-use ecies::SecretKey;
-use itertools::Itertools;
-use sbv_primitives::types::consensus::TxL1Message;
-use tiny_keccak::{Hasher, Keccak};
-=======
->>>>>>> e8faa967
 
 pub mod validium;
 
@@ -263,186 +250,4 @@
             assert_eq!(prev_pi.post_msg_queue_hash, B256::ZERO);
         }
     }
-<<<<<<< HEAD
-}
-
-pub trait ChunkExt {
-    /// Hash the transaction bytes.
-    ///
-    /// Only L2 transactions are considered while computing the digest.
-    fn tx_bytes_hash_in(&self, rlp_buffer: &mut Vec<u8>) -> (usize, B256);
-    /// Data hash before Euclid V2
-    fn legacy_data_hash(&self) -> B256;
-    /// Rolling message queue hash after Euclid V2
-    fn rolling_msg_queue_hash<'a, II, I>(&self, rolling_hash: B256, validium_txs: II) -> B256
-    where
-        II: IntoIterator<Item = Option<(I, &'a SecretKey)>>,
-        I: IntoIterator<Item = TxL1Message>;
-}
-
-impl<T: Deref<Target = [RecoveredBlock<Block>]>> ChunkExt for T {
-    #[inline]
-    fn tx_bytes_hash_in(&self, rlp_buffer: &mut Vec<u8>) -> (usize, B256) {
-        let blocks = self.as_ref();
-        blocks
-            .iter()
-            .flat_map(|b| b.body().transactions.iter())
-            .tx_bytes_hash_in(rlp_buffer.as_mut())
-    }
-
-    #[inline]
-    fn legacy_data_hash(&self) -> B256 {
-        let blocks = self.as_ref();
-
-        let mut data_hasher = Keccak::v256();
-        for block in blocks.iter() {
-            block.legacy_hash_da_header(&mut data_hasher);
-        }
-        for block in blocks.iter() {
-            block.legacy_hash_l1_msg(&mut data_hasher);
-        }
-        let mut data_hash = B256::ZERO;
-        data_hasher.finalize(&mut data_hash.0);
-        data_hash
-    }
-
-    #[inline]
-    fn rolling_msg_queue_hash<'a, II, I>(&self, mut rolling_hash: B256, validium_txs: II) -> B256
-    where
-        II: IntoIterator<Item = Option<(I, &'a SecretKey)>>,
-        I: IntoIterator<Item = TxL1Message>,
-    {
-        let blocks = self.as_ref();
-        for (block, validium_txs) in blocks.iter().zip_eq(validium_txs) {
-            rolling_hash = block.hash_msg_queue(&rolling_hash, validium_txs);
-        }
-        rolling_hash
-    }
-}
-
-/// Helper trait for hashing transaction bytes.
-trait TxBytesHashExt {
-    /// Hash the transaction bytes.
-    ///
-    /// Only L2 transactions are considered while computing the digest.
-    fn tx_bytes_hash_in(self, rlp_buffer: &mut Vec<u8>) -> (usize, B256);
-}
-
-impl<'a, I: IntoIterator<Item = &'a TransactionSigned>> TxBytesHashExt for I
-where
-    I: IntoIterator<Item = &'a TransactionSigned>,
-{
-    #[inline]
-    fn tx_bytes_hash_in(self, rlp_buffer: &mut Vec<u8>) -> (usize, B256) {
-        use tiny_keccak::{Hasher, Keccak};
-
-        let mut tx_bytes_hasher = Keccak::v256();
-        let mut len = 0;
-
-        // Ignore L1 msg txs.
-        for tx in self.into_iter().filter(|&tx| !tx.is_l1_message()) {
-            tx.encode_2718(rlp_buffer);
-            len += rlp_buffer.len();
-            tx_bytes_hasher.update(rlp_buffer);
-            rlp_buffer.clear();
-        }
-
-        let mut tx_bytes_hash = B256::ZERO;
-        tx_bytes_hasher.finalize(&mut tx_bytes_hash.0);
-        (len, tx_bytes_hash)
-    }
-}
-
-/// Chunk related extension methods for Block
-trait BlockChunkExt {
-    /// Get an iterator over L1 message transactions in the block.
-    fn l1_txs_iter(&self) -> impl Iterator<Item = &TxL1Message>;
-    /// Hash the header of the block
-    fn legacy_hash_da_header(&self, hasher: &mut impl Hasher);
-    /// Hash the l1 messages of the block
-    fn legacy_hash_l1_msg(&self, hasher: &mut impl Hasher);
-    /// Hash the l1 messages of the block
-    fn hash_msg_queue<I>(&self, initial_queue_hash: &B256, validium_txs: Option<(I, &SecretKey)>) -> B256
-    where
-        I: IntoIterator<Item = TxL1Message>;
-}
-
-impl BlockChunkExt for RecoveredBlock<Block> {
-    #[inline]
-    fn l1_txs_iter(&self) -> impl Iterator<Item = &TxL1Message> {
-        self
-            .body()
-            .transactions
-            .iter()
-            .filter_map(|tx| tx.as_l1_message())
-            .map(|tx| tx.inner())
-    }
-
-    #[inline]
-    fn legacy_hash_da_header(&self, hasher: &mut impl Hasher) {
-        hasher.update(&self.number.to_be_bytes());
-        hasher.update(&self.timestamp.to_be_bytes());
-        hasher.update(
-            &U256::from_limbs([self.base_fee_per_gas.unwrap_or_default(), 0, 0, 0])
-                .to_be_bytes::<{ U256::BYTES }>(),
-        );
-        hasher.update(&self.gas_limit.to_be_bytes());
-        // FIXME: l1 tx could be skipped, the actual tx count needs to be calculated
-        hasher.update(&(self.body().transactions.len() as u16).to_be_bytes());
-    }
-
-    #[inline]
-    fn legacy_hash_l1_msg(&self, hasher: &mut impl Hasher) {
-        for tx in self.l1_txs_iter()
-        {
-            hasher.update(tx.tx_hash().as_slice())
-        }
-    }
-
-    #[inline]
-    fn hash_msg_queue<I>(&self, initial_queue_hash: &B256, validium_txs: Option<(I, &SecretKey)>) -> B256
-    where
-        I: IntoIterator<Item = TxL1Message>,
-    {
-        let mut rolling_hash = *initial_queue_hash;
-
-        let mut hash_tx = |tx_hash: B256| {
-            let mut hasher = Keccak::v256();
-            hasher.update(rolling_hash.as_slice());
-            hasher.update(tx_hash.as_slice());
-
-            hasher.finalize(rolling_hash.as_mut_slice());
-
-            // clear last 32 bits, i.e. 4 bytes.
-            // https://github.com/scroll-tech/da-codec/blob/26dc8d575244560611548fada6a3a2745c60fe83/encoding/da.go#L817-L825
-            // see also https://github.com/scroll-tech/da-codec/pull/42
-            rolling_hash.0[28] = 0;
-            rolling_hash.0[29] = 0;
-            rolling_hash.0[30] = 0;
-            rolling_hash.0[31] = 0;
-        };
-
-        if let Some((txs, secret_key)) = validium_txs {
-            for (validium_tx, tx_in_block)  in txs.into_iter().zip_eq(self.l1_txs_iter()) {
-                match validium::decrypt(&validium_tx, secret_key) {
-                    Ok(decrypted) => {
-                        assert_eq!(decrypted, *tx_in_block);
-                    }
-                    Err(e) => {
-                        eprintln!("{}", e);
-                    }
-                }
-
-                hash_tx(validium_tx.tx_hash());
-            }
-        } else {
-            for tx in self.l1_txs_iter() {
-                hash_tx(tx.tx_hash());
-            }
-        };
-
-        rolling_hash
-    }
-=======
->>>>>>> e8faa967
 }