use alloy_primitives::B256;
use rkyv::util::AlignedVec;
use sbv_core::verifier::StateCommitMode;
use sbv_primitives::types::consensus::TxL1Message;
use sbv_primitives::types::reth::primitives::{Block, RecoveredBlock};
use sbv_primitives::{U256, types::BlockWitness};
use std::collections::HashSet;
use std::iter;
use types_base::fork_name::ArchivedForkName;
use types_base::public_inputs::chunk::ChunkExt;
use types_base::public_inputs::chunk::validium::{QueueTransaction, SecretKey};
use types_base::{fork_name::ForkName, public_inputs::chunk::ChunkInfo};

/// The witness type accepted by the chunk-circuit.
#[derive(
    Clone,
    Debug,
    serde::Deserialize,
    serde::Serialize,
    rkyv::Archive,
    rkyv::Deserialize,
    rkyv::Serialize,
)]
#[rkyv(derive(Debug))]
pub struct ChunkWitnessEuclid {
    /// The block witness for each block in the chunk.
    pub blocks: Vec<BlockWitness>,
    /// The on-chain rolling L1 message queue hash before enqueueing any L1 msg tx from the chunk.
    pub prev_msg_queue_hash: B256,
    /// The code version specify the chain spec
    pub fork_name: ForkName,
}

/// The witness type accepted by the chunk-circuit.
#[derive(
    Clone,
    Debug,
    serde::Deserialize,
    serde::Serialize,
    rkyv::Archive,
    rkyv::Deserialize,
    rkyv::Serialize,
)]
#[rkyv(derive(Debug))]
pub struct ChunkWitnessFeynman {
    /// The block witness for each block in the chunk.
    pub blocks: Vec<BlockWitness>,
    /// The on-chain rolling L1 message queue hash before enqueueing any L1 msg tx from the chunk.
    pub prev_msg_queue_hash: B256,
    /// The code version specify the chain spec
    pub fork_name: ForkName,
    /// The compression ratios for each block in the chunk.
    pub compression_ratios: Vec<Vec<U256>>,
    /// The mode of state commitment for the chunk.
    pub state_commit_mode: StateCommitMode,
}

/// The witness type accepted by the chunk-circuit.
#[derive(
    Clone,
    Debug,
    serde::Deserialize,
    serde::Serialize,
    rkyv::Archive,
    rkyv::Deserialize,
    rkyv::Serialize,
)]
#[rkyv(derive(Debug))]
pub struct ChunkWitness {
    /// The block witness for each block in the chunk.
    pub blocks: Vec<BlockWitness>,
    /// The on-chain rolling L1 message queue hash before enqueueing any L1 msg tx from the chunk.
    pub prev_msg_queue_hash: B256,
    /// The code version specify the chain spec
    pub fork_name: ForkName,
    /// The compression ratios for each block in the chunk.
    pub compression_ratios: Vec<Vec<U256>>,
    /// The mode of state commitment for the chunk.
    pub state_commit_mode: StateCommitMode,
    /// Validium encrypted txs and secret key if this is a validium chain.
    pub validium: Option<ValidiumInputs>,
}

/// The validium inputs for the chunk witness.
#[derive(
    Clone,
    Debug,
    serde::Deserialize,
    serde::Serialize,
    rkyv::Archive,
    rkyv::Deserialize,
    rkyv::Serialize,
)]
#[rkyv(derive(Debug))]
pub struct ValidiumInputs {
    /// The validium transactions for each block in the chunk.
    pub validium_txs: Vec<Vec<QueueTransaction>>,
    /// The secret key used for decrypting validium transactions.
    pub secret_key: Box<[u8]>,
}

#[derive(Clone, Debug)]
pub struct ChunkDetails {
    pub num_blocks: usize,
    pub num_txs: usize,
    pub total_gas_used: u64,
}

impl ChunkWitness {
    pub fn new_scroll(
        blocks: &[BlockWitness],
        prev_msg_queue_hash: B256,
        fork_name: ForkName,
    ) -> Self {
        Self::new(blocks, prev_msg_queue_hash, fork_name, None)
    }

    pub fn new_validium(
        blocks: &[BlockWitness],
        prev_msg_queue_hash: B256,
        fork_name: ForkName,
        validium_txs: Vec<Vec<QueueTransaction>>,
        secret_key: SecretKey,
    ) -> Self {
        Self::new(
            blocks,
            prev_msg_queue_hash,
            fork_name,
            Some(ValidiumInputs {
                validium_txs,
                secret_key: secret_key.to_bytes(),
            }),
        )
    }

    pub fn new(
        blocks: &[BlockWitness],
        prev_msg_queue_hash: B256,
        fork_name: ForkName,
        validium: Option<ValidiumInputs>,
    ) -> Self {
        let num_codes = blocks.iter().map(|w| w.codes.len()).sum();
        let num_states = blocks.iter().map(|w| w.states.len()).sum();
        let mut codes = HashSet::with_capacity(num_codes);
        let mut states = HashSet::with_capacity(num_states);

        let blocks: Vec<BlockWitness> = blocks
            .iter()
            .map(|block| BlockWitness {
                chain_id: block.chain_id,
                header: block.header.clone(),
                pre_state_root: block.pre_state_root,
                transaction: block.transaction.clone(),
                withdrawals: block.withdrawals.clone(),
                states: block
                    .states
                    .iter()
                    .filter(|s| states.insert(*s))
                    .cloned()
                    .collect(),
                codes: block
                    .codes
                    .iter()
                    .filter(|c| codes.insert(*c))
                    .cloned()
                    .collect(),
            })
            .collect();
        let compression_ratios = blocks
            .iter()
            .map(|block| block.compression_ratios())
            .collect();

        Self {
            blocks,
            prev_msg_queue_hash,
            fork_name,
            compression_ratios,
            state_commit_mode: StateCommitMode::Auto,
            validium,
        }
    }

    /// Convert the `ChunkWitness` into a `ChunkWitnessFeynman`.
    pub fn into_feynman(self) -> ChunkWitnessFeynman {
        ChunkWitnessFeynman {
            blocks: self.blocks,
            prev_msg_queue_hash: self.prev_msg_queue_hash,
            fork_name: self.fork_name,
            compression_ratios: self.compression_ratios,
            state_commit_mode: self.state_commit_mode,
        }
    }

    /// Convert the `ChunkWitness` into a `ChunkWitnessEuclid`.
    pub fn into_euclid(self) -> ChunkWitnessEuclid {
        ChunkWitnessEuclid {
            blocks: self.blocks,
            prev_msg_queue_hash: self.prev_msg_queue_hash,
            fork_name: self.fork_name,
        }
    }
<<<<<<< HEAD

=======
    pub fn bincode_serialize(
        &self,
        guest_version: Option<ForkName>,
    ) -> Result<Vec<u8>, bincode::error::EncodeError> {
        let config = bincode::config::standard();
        bincode::serde::encode_to_vec(&self, config)
    }
>>>>>>> e8faa967
    /// `guest_version` is related to the guest program.
    /// It is not always same with the evm hardfork.
    /// For example, a `Feynman` guest program can execute `EuclidV2` blocks.
    /// While in realworld, we keep them same.
    /// Only during development, we may use different versions.
    pub fn rkyv_serialize(
        &self,
        guest_version: Option<ForkName>,
    ) -> Result<AlignedVec, rkyv::rancor::Error> {
        let guest_version = guest_version.unwrap_or(self.fork_name);
        // FIXME: Validium compatibility
        rkyv::to_bytes::<rkyv::rancor::Error>(self)
        // if guest_version >= ForkName::Feynman {
        //     // Use the new rkyv serialization for Feynman and later forks
        //     rkyv::to_bytes::<rkyv::rancor::Error>(self)
        // } else {
        //     // Use the old rkyv serialization for earlier forks
        //     rkyv::to_bytes::<rkyv::rancor::Error>(&self.clone().into_euclid())
        // }
    }

    pub fn stats(&self) -> ChunkDetails {
        let num_blocks = self.blocks.len();
        let num_txs = self
            .blocks
            .iter()
            .map(|b| b.transaction.len())
            .sum::<usize>();
        let total_gas_used = self.blocks.iter().map(|b| b.header.gas_used).sum::<u64>();

        ChunkDetails {
            num_blocks,
            num_txs,
            total_gas_used,
        }
    }
}

impl TryFrom<&ChunkWitness> for ChunkInfo {
    type Error = String;

    fn try_from(value: &ChunkWitness) -> Result<Self, Self::Error> {
        crate::execute(value)
    }
}

pub trait ChunkWitnessExt {
    fn legacy_data_hash(&self, blocks: &[RecoveredBlock<Block>]) -> Option<B256>;

    fn rolling_msg_queue_hash(&self, blocks: &[RecoveredBlock<Block>]) -> Option<B256>;
}

impl ChunkWitnessExt for ArchivedChunkWitness {
    #[inline]
    fn legacy_data_hash(&self, blocks: &[RecoveredBlock<Block>]) -> Option<B256> {
        (self.fork_name < ArchivedForkName::EuclidV2).then(|| blocks.legacy_data_hash())
    }

    #[inline]
    fn rolling_msg_queue_hash(&self, blocks: &[RecoveredBlock<Block>]) -> Option<B256> {
        if self.fork_name < ArchivedForkName::EuclidV2 {
            return None;
        }

        let prev_msg_queue_hash: B256 = self.prev_msg_queue_hash.into();

        let rolling_msg_queue_hash = match self.validium.as_ref() {
            None => blocks.rolling_msg_queue_hash(
                prev_msg_queue_hash,
                iter::repeat_n(None::<(Vec<TxL1Message>, &SecretKey)>, blocks.len()),
            ),
            Some(validium) => {
                let secret_key =
                    SecretKey::try_from_bytes(validium.secret_key.as_ref()).expect("invalid secret key");
                blocks.rolling_msg_queue_hash(
                    prev_msg_queue_hash,
                    validium
                        .validium_txs
                        .iter()
                        .map(|txs| Some((txs.iter().map(|tx| tx.into()), &secret_key))),
                )
            }
        };

        Some(rolling_msg_queue_hash)
    }
}<|MERGE_RESOLUTION|>--- conflicted
+++ resolved
@@ -200,9 +200,7 @@
             fork_name: self.fork_name,
         }
     }
-<<<<<<< HEAD
-
-=======
+
     pub fn bincode_serialize(
         &self,
         guest_version: Option<ForkName>,
@@ -210,7 +208,7 @@
         let config = bincode::config::standard();
         bincode::serde::encode_to_vec(&self, config)
     }
->>>>>>> e8faa967
+
     /// `guest_version` is related to the guest program.
     /// It is not always same with the evm hardfork.
     /// For example, a `Feynman` guest program can execute `EuclidV2` blocks.
