use crate::types::validium::{QueueTransaction, SecretKey};
use alloy_primitives::B256;
use sbv_core::verifier::StateCommitMode;
use sbv_primitives::{U256, types::BlockWitness};
use std::collections::HashSet;
use types_base::{fork_name::ForkName, public_inputs::chunk::ChunkInfo};

/// The witness type accepted by the chunk-circuit.
#[derive(Clone, Debug, serde::Deserialize, serde::Serialize)]
pub struct ChunkWitness {
    /// The block witness for each block in the chunk.
    pub blocks: Vec<BlockWitness>,
    /// The on-chain rolling L1 message queue hash before enqueueing any L1 msg tx from the chunk.
    pub prev_msg_queue_hash: B256,
    /// The code version specify the chain spec
    pub fork_name: ForkName,
    /// The compression ratios for each block in the chunk.
    pub compression_ratios: Vec<Vec<U256>>,
    /// The mode of state commitment for the chunk.
    pub state_commit_mode: StateCommitMode,
}

/// The witness type accepted by the chunk-circuit.
#[derive(
    Clone,
    Debug,
    serde::Deserialize,
    serde::Serialize,
    rkyv::Archive,
    rkyv::Deserialize,
    rkyv::Serialize,
)]
#[rkyv(derive(Debug))]
<<<<<<< HEAD
pub struct ChunkWitnessFeynman {
    /// The block witness for each block in the chunk.
    pub blocks: Vec<BlockWitness>,
    /// The on-chain rolling L1 message queue hash before enqueueing any L1 msg tx from the chunk.
    pub prev_msg_queue_hash: B256,
    /// The code version specify the chain spec
    pub fork_name: ForkName,
    /// The compression ratios for each block in the chunk.
    pub compression_ratios: Vec<Vec<U256>>,
    /// The mode of state commitment for the chunk.
    pub state_commit_mode: StateCommitMode,
}

/// The witness type accepted by the chunk-circuit.
#[derive(Clone, Debug, serde::Deserialize, serde::Serialize)]
pub struct ChunkWitness {
=======
pub struct LegacyChunkWitness {
>>>>>>> 5fd10772
    /// The block witness for each block in the chunk.
    pub blocks: Vec<sbv_primitives::legacy_types::BlockWitness>,
    /// The on-chain rolling L1 message queue hash before enqueueing any L1 msg tx from the chunk.
    pub prev_msg_queue_hash: B256,
    /// The code version specify the chain spec
    pub fork_name: ForkName,
    /// The compression ratios for each block in the chunk.
    pub compression_ratios: Vec<Vec<U256>>,
    /// The mode of state commitment for the chunk.
    pub state_commit_mode: StateCommitMode,
    /// Validium encrypted txs and secret key if this is a validium chain.
    pub validium: Option<ValidiumInputs>,
}

/// The validium inputs for the chunk witness.
#[derive(Clone, Debug, serde::Deserialize, serde::Serialize)]
pub struct ValidiumInputs {
    /// The validium transactions for each block in the chunk.
    pub validium_txs: Vec<Vec<QueueTransaction>>,
    /// The secret key used for decrypting validium transactions.
    pub secret_key: Box<[u8]>,
}

#[derive(Clone, Debug)]
pub struct ChunkDetails {
    pub num_blocks: usize,
    pub num_txs: usize,
    pub total_gas_used: u64,
}

impl ChunkWitness {
    pub fn new_scroll(
        blocks: &[BlockWitness],
        prev_msg_queue_hash: B256,
        fork_name: ForkName,
    ) -> Self {
        Self::new(blocks, prev_msg_queue_hash, fork_name, None)
    }

    pub fn new_validium(
        blocks: &[BlockWitness],
        prev_msg_queue_hash: B256,
        fork_name: ForkName,
        validium_txs: Vec<Vec<QueueTransaction>>,
        secret_key: SecretKey,
    ) -> Self {
        Self::new(
            blocks,
            prev_msg_queue_hash,
            fork_name,
            Some(ValidiumInputs {
                validium_txs,
                secret_key: secret_key.to_bytes(),
            }),
        )
    }

    pub fn new(
        blocks: &[BlockWitness],
        prev_msg_queue_hash: B256,
        fork_name: ForkName,
        validium: Option<ValidiumInputs>,
    ) -> Self {
        let num_codes = blocks.iter().map(|w| w.codes.len()).sum();
        let num_states = blocks.iter().map(|w| w.states.len()).sum();
        let mut codes = HashSet::with_capacity(num_codes);
        let mut states = HashSet::with_capacity(num_states);

        let blocks: Vec<BlockWitness> = blocks
            .iter()
            .map(|block| BlockWitness {
                chain_id: block.chain_id,
                header: block.header.clone(),
                prev_state_root: block.prev_state_root,
                transactions: block.transactions.clone(),
                withdrawals: block.withdrawals.clone(),
                states: block
                    .states
                    .iter()
                    .filter(|s| states.insert(*s))
                    .cloned()
                    .collect(),
                codes: block
                    .codes
                    .iter()
                    .filter(|c| codes.insert(*c))
                    .cloned()
                    .collect(),
            })
            .collect();
        let compression_ratios = blocks
            .iter()
            .map(|block| block.compression_ratios())
            .collect();

        Self {
            blocks,
            prev_msg_queue_hash,
            fork_name,
            compression_ratios,
            state_commit_mode: StateCommitMode::Auto,
            validium,
        }
    }
<<<<<<< HEAD

    /// Convert the `ChunkWitness` into a `ChunkWitnessFeynman`.
    pub fn into_feynman(self) -> ChunkWitnessFeynman {
        ChunkWitnessFeynman {
            blocks: self.blocks,
            prev_msg_queue_hash: self.prev_msg_queue_hash,
            fork_name: self.fork_name,
            compression_ratios: self.compression_ratios,
            state_commit_mode: self.state_commit_mode,
        }
    }

    /// Convert the `ChunkWitness` into a `ChunkWitnessEuclid`.
    pub fn into_euclid(self) -> ChunkWitnessEuclid {
        ChunkWitnessEuclid {
            blocks: self.blocks,
            prev_msg_queue_hash: self.prev_msg_queue_hash,
            fork_name: self.fork_name,
        }
    }

    pub fn bincode_serialize(
        &self,
        guest_version: Option<ForkName>,
    ) -> Result<Vec<u8>, bincode::error::EncodeError> {
        let config = bincode::config::standard();
        bincode::serde::encode_to_vec(&self, config)
    }

    /// `guest_version` is related to the guest program.
    /// It is not always same with the evm hardfork.
    /// For example, a `Feynman` guest program can execute `EuclidV2` blocks.
    /// While in realworld, we keep them same.
    /// Only during development, we may use different versions.
    pub fn rkyv_serialize(
        &self,
        guest_version: Option<ForkName>,
    ) -> Result<AlignedVec, rkyv::rancor::Error> {
        let guest_version = guest_version.unwrap_or(self.fork_name);
        // FIXME
        if guest_version >= ForkName::Feynman {
            // Use the new rkyv serialization for Feynman and later forks
            rkyv::to_bytes::<rkyv::rancor::Error>(&self.clone().into_feynman())
        } else {
            // Use the old rkyv serialization for earlier forks
            rkyv::to_bytes::<rkyv::rancor::Error>(&self.clone().into_euclid())
        }
    }
=======
>>>>>>> 5fd10772

    pub fn stats(&self) -> ChunkDetails {
        let num_blocks = self.blocks.len();
        let num_txs = self
            .blocks
            .iter()
            .map(|b| b.transactions.len())
            .sum::<usize>();
        let total_gas_used = self.blocks.iter().map(|b| b.header.gas_used).sum::<u64>();

        ChunkDetails {
            num_blocks,
            num_txs,
            total_gas_used,
        }
    }
}

impl TryFrom<ChunkWitness> for ChunkInfo {
    type Error = String;

    fn try_from(value: ChunkWitness) -> Result<Self, Self::Error> {
        crate::execute(value)
    }
}

impl From<ChunkWitness> for LegacyChunkWitness {
    fn from(value: ChunkWitness) -> Self {
        LegacyChunkWitness {
            blocks: value
                .blocks
                .into_iter()
                .map(|block| block.into_legacy())
                .collect(),
            prev_msg_queue_hash: value.prev_msg_queue_hash,
            fork_name: value.fork_name,
            compression_ratios: value.compression_ratios,
            state_commit_mode: value.state_commit_mode,
        }
    }
}<|MERGE_RESOLUTION|>--- conflicted
+++ resolved
@@ -5,54 +5,12 @@
 use std::collections::HashSet;
 use types_base::{fork_name::ForkName, public_inputs::chunk::ChunkInfo};
 
+
 /// The witness type accepted by the chunk-circuit.
 #[derive(Clone, Debug, serde::Deserialize, serde::Serialize)]
 pub struct ChunkWitness {
     /// The block witness for each block in the chunk.
     pub blocks: Vec<BlockWitness>,
-    /// The on-chain rolling L1 message queue hash before enqueueing any L1 msg tx from the chunk.
-    pub prev_msg_queue_hash: B256,
-    /// The code version specify the chain spec
-    pub fork_name: ForkName,
-    /// The compression ratios for each block in the chunk.
-    pub compression_ratios: Vec<Vec<U256>>,
-    /// The mode of state commitment for the chunk.
-    pub state_commit_mode: StateCommitMode,
-}
-
-/// The witness type accepted by the chunk-circuit.
-#[derive(
-    Clone,
-    Debug,
-    serde::Deserialize,
-    serde::Serialize,
-    rkyv::Archive,
-    rkyv::Deserialize,
-    rkyv::Serialize,
-)]
-#[rkyv(derive(Debug))]
-<<<<<<< HEAD
-pub struct ChunkWitnessFeynman {
-    /// The block witness for each block in the chunk.
-    pub blocks: Vec<BlockWitness>,
-    /// The on-chain rolling L1 message queue hash before enqueueing any L1 msg tx from the chunk.
-    pub prev_msg_queue_hash: B256,
-    /// The code version specify the chain spec
-    pub fork_name: ForkName,
-    /// The compression ratios for each block in the chunk.
-    pub compression_ratios: Vec<Vec<U256>>,
-    /// The mode of state commitment for the chunk.
-    pub state_commit_mode: StateCommitMode,
-}
-
-/// The witness type accepted by the chunk-circuit.
-#[derive(Clone, Debug, serde::Deserialize, serde::Serialize)]
-pub struct ChunkWitness {
-=======
-pub struct LegacyChunkWitness {
->>>>>>> 5fd10772
-    /// The block witness for each block in the chunk.
-    pub blocks: Vec<sbv_primitives::legacy_types::BlockWitness>,
     /// The on-chain rolling L1 message queue hash before enqueueing any L1 msg tx from the chunk.
     pub prev_msg_queue_hash: B256,
     /// The code version specify the chain spec
@@ -72,6 +30,31 @@
     pub validium_txs: Vec<Vec<QueueTransaction>>,
     /// The secret key used for decrypting validium transactions.
     pub secret_key: Box<[u8]>,
+}
+
+
+/// The witness type accepted by the chunk-circuit.
+#[derive(
+    Clone,
+    Debug,
+    serde::Deserialize,
+    serde::Serialize,
+    rkyv::Archive,
+    rkyv::Deserialize,
+    rkyv::Serialize,
+)]
+#[rkyv(derive(Debug))]
+pub struct LegacyChunkWitness {
+    /// The block witness for each block in the chunk.
+    pub blocks: Vec<sbv_primitives::legacy_types::BlockWitness>,
+    /// The on-chain rolling L1 message queue hash before enqueueing any L1 msg tx from the chunk.
+    pub prev_msg_queue_hash: B256,
+    /// The code version specify the chain spec
+    pub fork_name: ForkName,
+    /// The compression ratios for each block in the chunk.
+    pub compression_ratios: Vec<Vec<U256>>,
+    /// The mode of state commitment for the chunk.
+    pub state_commit_mode: StateCommitMode,
 }
 
 #[derive(Clone, Debug)]
@@ -155,57 +138,6 @@
             validium,
         }
     }
-<<<<<<< HEAD
-
-    /// Convert the `ChunkWitness` into a `ChunkWitnessFeynman`.
-    pub fn into_feynman(self) -> ChunkWitnessFeynman {
-        ChunkWitnessFeynman {
-            blocks: self.blocks,
-            prev_msg_queue_hash: self.prev_msg_queue_hash,
-            fork_name: self.fork_name,
-            compression_ratios: self.compression_ratios,
-            state_commit_mode: self.state_commit_mode,
-        }
-    }
-
-    /// Convert the `ChunkWitness` into a `ChunkWitnessEuclid`.
-    pub fn into_euclid(self) -> ChunkWitnessEuclid {
-        ChunkWitnessEuclid {
-            blocks: self.blocks,
-            prev_msg_queue_hash: self.prev_msg_queue_hash,
-            fork_name: self.fork_name,
-        }
-    }
-
-    pub fn bincode_serialize(
-        &self,
-        guest_version: Option<ForkName>,
-    ) -> Result<Vec<u8>, bincode::error::EncodeError> {
-        let config = bincode::config::standard();
-        bincode::serde::encode_to_vec(&self, config)
-    }
-
-    /// `guest_version` is related to the guest program.
-    /// It is not always same with the evm hardfork.
-    /// For example, a `Feynman` guest program can execute `EuclidV2` blocks.
-    /// While in realworld, we keep them same.
-    /// Only during development, we may use different versions.
-    pub fn rkyv_serialize(
-        &self,
-        guest_version: Option<ForkName>,
-    ) -> Result<AlignedVec, rkyv::rancor::Error> {
-        let guest_version = guest_version.unwrap_or(self.fork_name);
-        // FIXME
-        if guest_version >= ForkName::Feynman {
-            // Use the new rkyv serialization for Feynman and later forks
-            rkyv::to_bytes::<rkyv::rancor::Error>(&self.clone().into_feynman())
-        } else {
-            // Use the old rkyv serialization for earlier forks
-            rkyv::to_bytes::<rkyv::rancor::Error>(&self.clone().into_euclid())
-        }
-    }
-=======
->>>>>>> 5fd10772
 
     pub fn stats(&self) -> ChunkDetails {
         let num_blocks = self.blocks.len();
