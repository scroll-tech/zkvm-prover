use crate::types::validium::SecretKey;
use alloy_primitives::B256;
<<<<<<< HEAD
use sbv_core::verifier::StateCommitMode;
use sbv_primitives::types::consensus::TxL1Message;
use sbv_primitives::{U256, types::BlockWitness};
=======
use sbv_core::{verifier::StateCommitMode, witness::BlockWitness};
use sbv_primitives::U256;
use sbv_trie::PartialStateTrie;
>>>>>>> e86d378e
use std::collections::HashSet;
use types_base::version::Version;
use types_base::{fork_name::ForkName, public_inputs::chunk::ChunkInfo};

/// The witness type accepted by the chunk-circuit.
#[derive(Clone, Debug)]
pub struct ChunkWitness {
    /// Version byte as per [version][types_base::version].
    pub version: u8,
    /// The block witness for each block in the chunk.
    pub blocks: Vec<BlockWitness>,
    /// The on-chain rolling L1 message queue hash before enqueueing any L1 msg tx from the chunk.
    pub prev_msg_queue_hash: B256,
    /// The code version specify the chain spec
    pub fork_name: ForkName,
    /// The compression ratios for each block in the chunk.
    pub compression_ratios: Vec<Vec<U256>>,
<<<<<<< HEAD
    /// The mode of state commitment for the chunk.
    pub state_commit_mode: StateCommitMode,
    /// Validium encrypted txs and secret key if this is a validium chain.
    pub validium: Option<ValidiumInputs>,
}

/// The validium inputs for the chunk witness.
#[derive(Clone, Debug, serde::Deserialize, serde::Serialize)]
pub struct ValidiumInputs {
    /// The validium transactions for each block in the chunk.
    pub validium_txs: Vec<Vec<TxL1Message>>,
    /// The secret key used for decrypting validium transactions.
    pub secret_key: Box<[u8]>,
=======
    /// The cached partial state trie for the chunk.
    pub cached_trie: PartialStateTrie,
>>>>>>> e86d378e
}

/// The witness type accepted by the chunk-circuit.
#[derive(
    Clone,
    Debug,
    serde::Deserialize,
    serde::Serialize,
    rkyv::Archive,
    rkyv::Deserialize,
    rkyv::Serialize,
)]
#[rkyv(derive(Debug))]
pub struct LegacyChunkWitness {
    /// The block witness for each block in the chunk.
    pub blocks: Vec<sbv_primitives::legacy_types::BlockWitness>,
    /// The on-chain rolling L1 message queue hash before enqueueing any L1 msg tx from the chunk.
    pub prev_msg_queue_hash: B256,
    /// The code version specify the chain spec
    pub fork_name: ForkName,
    /// The compression ratios for each block in the chunk.
    pub compression_ratios: Vec<Vec<U256>>,
    /// The mode of state commitment for the chunk.
    pub state_commit_mode: StateCommitMode,
}

#[derive(Clone, Debug)]
pub struct ChunkDetails {
    pub num_blocks: usize,
    pub num_txs: usize,
    pub total_gas_used: u64,
}

impl ChunkWitness {
    pub fn new_scroll(
        version: u8,
        blocks: &[BlockWitness],
        prev_msg_queue_hash: B256,
        fork_name: ForkName,
    ) -> Self {
        Self::new(version, blocks, prev_msg_queue_hash, fork_name, None)
    }

    pub fn new_validium(
        version: u8,
        blocks: &[BlockWitness],
        prev_msg_queue_hash: B256,
        fork_name: ForkName,
        validium_txs: Vec<Vec<TxL1Message>>,
        secret_key: SecretKey,
    ) -> Self {
        Self::new(
            version,
            blocks,
            prev_msg_queue_hash,
            fork_name,
            Some(ValidiumInputs {
                validium_txs,
                secret_key: secret_key.to_bytes(),
            }),
        )
    }

    pub fn new(
        version: u8,
        blocks: &[BlockWitness],
        prev_msg_queue_hash: B256,
        fork_name: ForkName,
        validium: Option<ValidiumInputs>,
    ) -> Self {
        let num_codes = blocks.iter().map(|w| w.codes.len()).sum();
        let mut codes = HashSet::with_capacity(num_codes);

        // FIXME: remove this when [`LegacyBlockWitness`] is removed.
        let num_states = blocks.iter().map(|w| w.states.len()).sum();
        let mut states = HashSet::with_capacity(num_states);

        let pre_state_root = blocks.first().expect("at least one block").prev_state_root;
        let cached_trie =
            PartialStateTrie::new(pre_state_root, blocks.iter().flat_map(|w| w.states.iter()))
                .expect("trie from witness");

        let blocks: Vec<BlockWitness> = blocks
            .iter()
            .map(|block| BlockWitness {
                chain_id: block.chain_id,
                header: block.header.clone(),
                prev_state_root: block.prev_state_root,
                transactions: block.transactions.clone(),
                withdrawals: block.withdrawals.clone(),
                // FIXME: replace this by `vec![]` when [`LegacyBlockWitness`] is removed.
                states: block
                    .states
                    .iter()
                    .filter(|s| states.insert(*s))
                    .cloned()
                    .collect(),
                codes: block
                    .codes
                    .iter()
                    .filter(|c| codes.insert(*c))
                    .cloned()
                    .collect(),
            })
            .collect();
        let compression_ratios = blocks
            .iter()
            .map(|block| block.compression_ratios())
            .collect();

        Self {
            version,
            blocks,
            prev_msg_queue_hash,
            fork_name,
            compression_ratios,
<<<<<<< HEAD
            state_commit_mode: StateCommitMode::Auto,
            validium,
=======
            cached_trie,
>>>>>>> e86d378e
        }
    }

    pub fn stats(&self) -> ChunkDetails {
        let num_blocks = self.blocks.len();
        let num_txs = self
            .blocks
            .iter()
            .map(|b| b.transactions.len())
            .sum::<usize>();
        let total_gas_used = self.blocks.iter().map(|b| b.header.gas_used).sum::<u64>();

        ChunkDetails {
            num_blocks,
            num_txs,
            total_gas_used,
        }
    }

    pub fn version(&self) -> Version {
        Version::from(self.version)
    }
}

impl TryFrom<ChunkWitness> for ChunkInfo {
    type Error = String;

    fn try_from(value: ChunkWitness) -> Result<Self, Self::Error> {
        crate::execute(value)
    }
}

impl From<ChunkWitness> for LegacyChunkWitness {
    fn from(value: ChunkWitness) -> Self {
        LegacyChunkWitness {
            blocks: value
                .blocks
                .into_iter()
                .map(|block| block.into_legacy())
                .collect(),
            prev_msg_queue_hash: value.prev_msg_queue_hash,
            fork_name: value.fork_name,
            compression_ratios: value.compression_ratios,
            state_commit_mode: StateCommitMode::Auto,
        }
    }
}

/// Serde bridge for current version, we don't need states in block witness, but it's required for
/// the legacy rkyv version.
/// FIXME: remove this when the legacy rkyv version is removed.
#[derive(serde::Serialize, serde::Deserialize)]
struct ChunkWitnessSerde {
    blocks: Vec<BlockWitness>,
    prev_msg_queue_hash: B256,
    fork_name: ForkName,
    compression_ratios: Vec<Vec<U256>>,
    cached_trie: PartialStateTrie,
}

impl serde::Serialize for ChunkWitness {
    fn serialize<S>(&self, serializer: S) -> Result<S::Ok, S::Error>
    where
        S: serde::Serializer,
    {
        let mut this = ChunkWitnessSerde {
            blocks: self.blocks.clone(),
            prev_msg_queue_hash: self.prev_msg_queue_hash,
            fork_name: self.fork_name,
            compression_ratios: self.compression_ratios.clone(),
            cached_trie: self.cached_trie.clone(),
        };
        for block in this.blocks.iter_mut() {
            block.states.clear();
        }
        this.serialize(serializer)
    }
}

impl<'de> serde::Deserialize<'de> for ChunkWitness {
    fn deserialize<D>(deserializer: D) -> Result<Self, D::Error>
    where
        D: serde::Deserializer<'de>,
    {
        let this = ChunkWitnessSerde::deserialize(deserializer)?;
        Ok(ChunkWitness {
            blocks: this.blocks,
            prev_msg_queue_hash: this.prev_msg_queue_hash,
            fork_name: this.fork_name,
            compression_ratios: this.compression_ratios,
            cached_trie: this.cached_trie,
        })
    }
}<|MERGE_RESOLUTION|>--- conflicted
+++ resolved
@@ -1,14 +1,9 @@
 use crate::types::validium::SecretKey;
 use alloy_primitives::B256;
-<<<<<<< HEAD
-use sbv_core::verifier::StateCommitMode;
-use sbv_primitives::types::consensus::TxL1Message;
-use sbv_primitives::{U256, types::BlockWitness};
-=======
 use sbv_core::{verifier::StateCommitMode, witness::BlockWitness};
 use sbv_primitives::U256;
+use sbv_primitives::types::consensus::TxL1Message;
 use sbv_trie::PartialStateTrie;
->>>>>>> e86d378e
 use std::collections::HashSet;
 use types_base::version::Version;
 use types_base::{fork_name::ForkName, public_inputs::chunk::ChunkInfo};
@@ -26,9 +21,8 @@
     pub fork_name: ForkName,
     /// The compression ratios for each block in the chunk.
     pub compression_ratios: Vec<Vec<U256>>,
-<<<<<<< HEAD
-    /// The mode of state commitment for the chunk.
-    pub state_commit_mode: StateCommitMode,
+    /// The cached partial state trie for the chunk.
+    pub cached_trie: PartialStateTrie,
     /// Validium encrypted txs and secret key if this is a validium chain.
     pub validium: Option<ValidiumInputs>,
 }
@@ -40,10 +34,6 @@
     pub validium_txs: Vec<Vec<TxL1Message>>,
     /// The secret key used for decrypting validium transactions.
     pub secret_key: Box<[u8]>,
-=======
-    /// The cached partial state trie for the chunk.
-    pub cached_trie: PartialStateTrie,
->>>>>>> e86d378e
 }
 
 /// The witness type accepted by the chunk-circuit.
@@ -160,12 +150,8 @@
             prev_msg_queue_hash,
             fork_name,
             compression_ratios,
-<<<<<<< HEAD
-            state_commit_mode: StateCommitMode::Auto,
+            cached_trie,
             validium,
-=======
-            cached_trie,
->>>>>>> e86d378e
         }
     }
 
@@ -219,11 +205,13 @@
 /// FIXME: remove this when the legacy rkyv version is removed.
 #[derive(serde::Serialize, serde::Deserialize)]
 struct ChunkWitnessSerde {
+    version: u8,
     blocks: Vec<BlockWitness>,
     prev_msg_queue_hash: B256,
     fork_name: ForkName,
     compression_ratios: Vec<Vec<U256>>,
     cached_trie: PartialStateTrie,
+    validium: Option<ValidiumInputs>,
 }
 
 impl serde::Serialize for ChunkWitness {
@@ -232,11 +220,13 @@
         S: serde::Serializer,
     {
         let mut this = ChunkWitnessSerde {
+            version: self.version,
             blocks: self.blocks.clone(),
             prev_msg_queue_hash: self.prev_msg_queue_hash,
             fork_name: self.fork_name,
             compression_ratios: self.compression_ratios.clone(),
             cached_trie: self.cached_trie.clone(),
+            validium: self.validium.clone(),
         };
         for block in this.blocks.iter_mut() {
             block.states.clear();
@@ -252,11 +242,13 @@
     {
         let this = ChunkWitnessSerde::deserialize(deserializer)?;
         Ok(ChunkWitness {
+            version: this.version,
             blocks: this.blocks,
             prev_msg_queue_hash: this.prev_msg_queue_hash,
             fork_name: this.fork_name,
             compression_ratios: this.compression_ratios,
             cached_trie: this.cached_trie,
+            validium: this.validium,
         })
     }
 }