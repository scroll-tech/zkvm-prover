#[cfg(feature = "openvm")]
mod crypto;
<<<<<<< HEAD
mod types;
mod witness;

pub use alloy_consensus;
#[cfg(feature = "openvm")]
pub use crypto::Crypto;
pub use sbv_primitives::Address;
pub use sbv_primitives::types::revm::precompile as revm_precompile;
pub use witness::{ChunkWitness, ChunkWitnessWithRspTrie, LegacyChunkWitness};
=======
pub use crypto::Crypto;
>>>>>>> 8db2a85a

#[cfg(feature = "scroll")]
mod scroll;
#[cfg(feature = "scroll")]
pub use scroll::*;

#[cfg(not(feature = "scroll"))]
mod ethereum;
#[cfg(not(feature = "scroll"))]
pub use ethereum::*;<|MERGE_RESOLUTION|>--- conflicted
+++ resolved
@@ -1,18 +1,7 @@
 #[cfg(feature = "openvm")]
 mod crypto;
-<<<<<<< HEAD
-mod types;
-mod witness;
-
-pub use alloy_consensus;
 #[cfg(feature = "openvm")]
 pub use crypto::Crypto;
-pub use sbv_primitives::Address;
-pub use sbv_primitives::types::revm::precompile as revm_precompile;
-pub use witness::{ChunkWitness, ChunkWitnessWithRspTrie, LegacyChunkWitness};
-=======
-pub use crypto::Crypto;
->>>>>>> 8db2a85a
 
 #[cfg(feature = "scroll")]
 mod scroll;
@@ -22,4 +11,8 @@
 #[cfg(not(feature = "scroll"))]
 mod ethereum;
 #[cfg(not(feature = "scroll"))]
-pub use ethereum::*;+pub use ethereum::*;
+
+pub use alloy_consensus;
+pub use sbv_primitives::Address;
+pub use sbv_primitives::types::revm::precompile as revm_precompile;