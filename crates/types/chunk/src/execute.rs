use crate::{
    ChunkWitness,
    types::{ChunkExt, ChunkWitnessExt},
};
use sbv_core::verifier::{self, VerifyResult};
use sbv_helpers::manually_drop_on_zkvm;
use sbv_primitives::{
<<<<<<< HEAD
    BlockWitness, U256,
=======
    B256, U256,
>>>>>>> 5fd10772
    chainspec::{Chain, build_chain_spec_force_hardfork},
    hardforks::Hardfork,
    types::{
        consensus::BlockHeader,
        reth::primitives::{Block, RecoveredBlock},
    },
};
use types_base::{
    fork_name::ForkName,
    public_inputs::chunk::{BlockContextV2, ChunkInfo},
};

/// `compression_ratios` can be `None` in host mode.
/// But in guest mode, it must be provided.
pub fn execute(witness: ChunkWitness) -> Result<ChunkInfo, String> {
    let chain = Chain::from_id(witness.blocks[0].chain_id);
    let chain_spec = build_chain_spec_force_hardfork(
        chain,
        match witness.fork_name {
            ForkName::EuclidV1 => Hardfork::Euclid,
            ForkName::EuclidV2 => Hardfork::EuclidV2,
            ForkName::Feynman => Hardfork::Feynman,
        },
    );

    let state_commit_mode = witness.state_commit_mode.clone();
    println!("state_commit_mode: {:?}", state_commit_mode);

    let VerifyResult {
        blocks,
        pre_state_root,
        post_state_root,
        withdraw_root,
        ..
    } = verifier::run(
        witness.blocks,
        chain_spec.clone(),
        state_commit_mode,
        Some(witness.compression_ratios.clone()),
    )
    .map_err(|e| format!("verify error: {e}"))?;

    let blocks = manually_drop_on_zkvm!(blocks);
    let mut rlp_buffer = manually_drop_on_zkvm!(Vec::with_capacity(2048));
    let (tx_data_length, tx_data_digest) = blocks.tx_bytes_hash_in(rlp_buffer.as_mut());

    let chunk_info = ChunkInfo {
        chain_id: chain.id(),
        prev_state_root: pre_state_root,
        post_state_root,
        data_hash: witness.legacy_data_hash(&*blocks).unwrap_or_default(),
        withdraw_root,
        tx_data_digest,
        tx_data_length: tx_data_length as u64,
        initial_block_number: blocks[0].header().number,
        prev_msg_queue_hash: witness.prev_msg_queue_hash.into(),
        post_msg_queue_hash: witness.rolling_msg_queue_hash(&*blocks).unwrap_or_default(),
        block_ctxs: blocks.iter().map(block_to_context).collect(),
    };

    println!("chunk_info = {:#?}", chunk_info);

    Ok(chunk_info)
}

fn block_to_context(block: &RecoveredBlock<Block>) -> BlockContextV2 {
    BlockContextV2 {
        timestamp: block.timestamp,
        gas_limit: block.gas_limit,
        base_fee: U256::from(block.base_fee_per_gas().expect("base_fee_expected")),
        num_txs: u16::try_from(block.body().transactions.len()).expect("num txs u16"),
        num_l1_msgs: u16::try_from(
            block
                .body()
                .transactions
                .iter()
                .filter(|tx| tx.is_l1_message())
                .count(),
        )
        .expect("num l1 msgs u16"),
    }
}

/*
impl From<&RecoveredBlock<Block>> for BlockContextV2 {
    fn from(block: &RecoveredBlock<Block>) -> BlockContextV2 {
        BlockContextV2 {
            timestamp: block.timestamp,
            gas_limit: block.gas_limit,
            base_fee: U256::from(block.base_fee_per_gas().expect("base_fee_expected")),
            num_txs: u16::try_from(block.body().transactions.len()).expect("num txs u16"),
            num_l1_msgs: u16::try_from(
                block
                    .body()
                    .transactions
                    .iter()
                    .filter(|tx| tx.is_l1_message())
                    .count(),
            )
            .expect("num l1 msgs u16"),
        }
    }
}
    */<|MERGE_RESOLUTION|>--- conflicted
+++ resolved
@@ -5,11 +5,7 @@
 use sbv_core::verifier::{self, VerifyResult};
 use sbv_helpers::manually_drop_on_zkvm;
 use sbv_primitives::{
-<<<<<<< HEAD
-    BlockWitness, U256,
-=======
     B256, U256,
->>>>>>> 5fd10772
     chainspec::{Chain, build_chain_spec_force_hardfork},
     hardforks::Hardfork,
     types::{
