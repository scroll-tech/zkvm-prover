--- conflicted
+++ resolved
@@ -55,11 +55,7 @@
         B256::default()
     };
     let post_msg_queue_hash = if witness.fork_name >= ForkName::EuclidV2 {
-<<<<<<< HEAD
         blocks.rolling_msg_queue_hash(witness.prev_msg_queue_hash, witness.validium.as_ref())
-=======
-        blocks.rolling_msg_queue_hash(witness.prev_msg_queue_hash)
->>>>>>> e1d343fb
     } else {
         B256::default()
     };
