use crate::{ChunkWitness, types::ChunkExt};
use sbv_core::verifier::{self, VerifyResult};
use sbv_helpers::manually_drop_on_zkvm;
use sbv_primitives::{
    B256, BlockWitness, U256,
    chainspec::{Chain, build_chain_spec_force_hardfork},
    hardforks::Hardfork,
    types::{
        consensus::BlockHeader,
        reth::primitives::{Block, RecoveredBlock},
    },
};
<<<<<<< HEAD
use std::sync::Arc;
=======
>>>>>>> 4f32af3a
use types_base::{
    fork_name::ForkName,
    public_inputs::chunk::{BlockContextV2, ChunkInfo},
};
<<<<<<< HEAD

type Witness = ArchivedChunkWitness;
=======
>>>>>>> 4f32af3a

/// `compression_ratios` can be `None` in host mode.
/// But in guest mode, it must be provided.
pub fn execute(witness: &ChunkWitness) -> Result<ChunkInfo, String> {
    let chain = Chain::from_id(witness.blocks[0].chain_id());
    let chain_spec = build_chain_spec_force_hardfork(
        chain,
        match witness.fork_name {
            ForkName::EuclidV1 => Hardfork::Euclid,
            ForkName::EuclidV2 => Hardfork::EuclidV2,
            ForkName::Feynman => Hardfork::Feynman,
        },
    );

    let state_commit_mode = witness.state_commit_mode.clone();
    println!("state_commit_mode: {:?}", state_commit_mode);

    let VerifyResult {
        blocks,
        pre_state_root,
        post_state_root,
        withdraw_root,
        ..
    } = verifier::run(
        witness.blocks.as_slice(),
        chain_spec.clone(),
        state_commit_mode,
        Some(witness.compression_ratios.clone()),
    )
    .map_err(|e| format!("verify error: {e}"))?;

    let blocks = manually_drop_on_zkvm!(blocks);
    let mut rlp_buffer = manually_drop_on_zkvm!(Vec::with_capacity(2048));
    let (tx_data_length, tx_data_digest) = blocks.tx_bytes_hash_in(rlp_buffer.as_mut());

    let data_hash = if witness.fork_name < ForkName::EuclidV2 {
        blocks.legacy_data_hash()
    } else {
        B256::ZERO
    };

    let post_msg_queue_hash = if witness.fork_name >= ForkName::EuclidV2 {
        blocks.rolling_msg_queue_hash(witness.prev_msg_queue_hash.into())
    } else {
        B256::ZERO
    };

    let chunk_info = ChunkInfo {
        chain_id: chain.id(),
        prev_state_root: pre_state_root,
        post_state_root,
        data_hash,
        withdraw_root,
        tx_data_digest,
        tx_data_length: tx_data_length as u64,
        initial_block_number: blocks[0].header().number,
        prev_msg_queue_hash: witness.prev_msg_queue_hash.into(),
<<<<<<< HEAD
        post_msg_queue_hash: sbv_chunk_info
            .into_euclid_v2()
            .map(|x| x.post_msg_queue_hash)
            .unwrap_or_default(),
=======
        post_msg_queue_hash,
>>>>>>> 4f32af3a
        block_ctxs: blocks.iter().map(block_to_context).collect(),
    };

    println!("chunk_info = {:#?}", chunk_info);

    Ok(chunk_info)
}

fn block_to_context(block: &RecoveredBlock<Block>) -> BlockContextV2 {
    BlockContextV2 {
        timestamp: block.timestamp,
        gas_limit: block.gas_limit,
        base_fee: U256::from(block.base_fee_per_gas().expect("base_fee_expected")),
        num_txs: u16::try_from(block.body().transactions.len()).expect("num txs u16"),
        num_l1_msgs: u16::try_from(
            block
                .body()
                .transactions
                .iter()
                .filter(|tx| tx.is_l1_message())
                .count(),
        )
        .expect("num l1 msgs u16"),
    }
}

/*
impl From<&RecoveredBlock<Block>> for BlockContextV2 {
    fn from(block: &RecoveredBlock<Block>) -> BlockContextV2 {
        BlockContextV2 {
            timestamp: block.timestamp,
            gas_limit: block.gas_limit,
            base_fee: U256::from(block.base_fee_per_gas().expect("base_fee_expected")),
            num_txs: u16::try_from(block.body().transactions.len()).expect("num txs u16"),
            num_l1_msgs: u16::try_from(
                block
                    .body()
                    .transactions
                    .iter()
                    .filter(|tx| tx.is_l1_message())
                    .count(),
            )
            .expect("num l1 msgs u16"),
        }
    }
<<<<<<< HEAD
    let post_state_root = db.commit_changes();
    let withdraw_root = db
        .withdraw_root()
        .map_err(|e| format!("failed to get withdraw root: {}", e))?;
    Ok((post_state_root, withdraw_root))
}

fn block_to_context(block: &RecoveredBlock<Block>) -> BlockContextV2 {
    BlockContextV2 {
        timestamp: block.timestamp,
        gas_limit: block.gas_limit,
        base_fee: U256::from(block.base_fee_per_gas().expect("base_fee_expected")),
        num_txs: u16::try_from(block.body().transactions.len()).expect("num txs u16"),
        num_l1_msgs: u16::try_from(
            block
                .body()
                .transactions
                .iter()
                .filter(|tx| tx.is_l1_message())
                .count(),
        )
        .expect("num l1 msgs u16"),
    }
}
=======
}
    */
>>>>>>> 4f32af3a
<|MERGE_RESOLUTION|>--- conflicted
+++ resolved
@@ -10,19 +10,11 @@
         reth::primitives::{Block, RecoveredBlock},
     },
 };
-<<<<<<< HEAD
-use std::sync::Arc;
-=======
->>>>>>> 4f32af3a
 use types_base::{
     fork_name::ForkName,
     public_inputs::chunk::{BlockContextV2, ChunkInfo},
 };
-<<<<<<< HEAD
 
-type Witness = ArchivedChunkWitness;
-=======
->>>>>>> 4f32af3a
 
 /// `compression_ratios` can be `None` in host mode.
 /// But in guest mode, it must be provided.
@@ -80,14 +72,7 @@
         tx_data_length: tx_data_length as u64,
         initial_block_number: blocks[0].header().number,
         prev_msg_queue_hash: witness.prev_msg_queue_hash.into(),
-<<<<<<< HEAD
-        post_msg_queue_hash: sbv_chunk_info
-            .into_euclid_v2()
-            .map(|x| x.post_msg_queue_hash)
-            .unwrap_or_default(),
-=======
         post_msg_queue_hash,
->>>>>>> 4f32af3a
         block_ctxs: blocks.iter().map(block_to_context).collect(),
     };
 
@@ -132,33 +117,10 @@
             )
             .expect("num l1 msgs u16"),
         }
-    }
-<<<<<<< HEAD
-    let post_state_root = db.commit_changes();
-    let withdraw_root = db
-        .withdraw_root()
-        .map_err(|e| format!("failed to get withdraw root: {}", e))?;
-    Ok((post_state_root, withdraw_root))
-}
-
-fn block_to_context(block: &RecoveredBlock<Block>) -> BlockContextV2 {
-    BlockContextV2 {
-        timestamp: block.timestamp,
-        gas_limit: block.gas_limit,
-        base_fee: U256::from(block.base_fee_per_gas().expect("base_fee_expected")),
-        num_txs: u16::try_from(block.body().transactions.len()).expect("num txs u16"),
-        num_l1_msgs: u16::try_from(
-            block
-                .body()
-                .transactions
-                .iter()
-                .filter(|tx| tx.is_l1_message())
                 .count(),
         )
         .expect("num l1 msgs u16"),
     }
+    }
 }
-=======
-}
-    */
->>>>>>> 4f32af3a
+    */