use super::types::validium::SecretKey;
use alloy_primitives::B256;
use sbv_core::{verifier::StateCommitMode, witness::BlockWitness};
use sbv_primitives::U256;
use sbv_primitives::types::consensus::TxL1Message;
use sbv_primitives::types::evm::ScrollTxCompressionInfos;
use std::collections::HashSet;
use types_base::version::Version;
use types_base::{fork_name::ForkName, public_inputs::chunk::ChunkInfo};

/// The witness type accepted by the chunk-circuit.
#[derive(Clone, Debug, serde::Serialize, serde::Deserialize)]
pub struct ChunkWitness {
    /// Version byte as per [version][types_base::version].
    pub version: u8,
    /// The block witness for each block in the chunk.
    pub blocks: Vec<BlockWitness>,
    /// The on-chain rolling L1 message queue hash before enqueueing any L1 msg tx from the chunk.
    pub prev_msg_queue_hash: B256,
    /// The code version specify the chain spec
    pub fork_name: ForkName,
<<<<<<< HEAD
    /// The compression info for each block in the chunk.
    pub compression_infos: Vec<ScrollTxCompressionInfos>,
=======
    /// The compression ratios for each block in the chunk.
    pub compression_infos: Vec<Vec<(U256, usize)>>,
>>>>>>> 0d964cd5
    /// Validium encrypted txs and secret key if this is a validium chain.
    pub validium: Option<ValidiumInputs>,
}

/// The validium inputs for the chunk witness.
#[derive(Clone, Debug, serde::Deserialize, serde::Serialize)]
pub struct ValidiumInputs {
    /// The validium transactions for each block in the chunk.
    pub validium_txs: Vec<Vec<TxL1Message>>,
    /// The secret key used for decrypting validium transactions.
    pub secret_key: Box<[u8]>,
}

/// The witness type accepted by last version chunk-circuit.
#[derive(Clone, Debug, serde::Serialize, serde::Deserialize)]
pub struct ChunkWitnessUpgradeCompact {
    /// Version byte as per [version][types_base::version].
    pub version: u8,
    /// The block witness for each block in the chunk.
    pub blocks: Vec<BlockWitness>,
    /// The on-chain rolling L1 message queue hash before enqueueing any L1 msg tx from the chunk.
    pub prev_msg_queue_hash: B256,
    /// The code version specify the chain spec
    pub fork_name: ForkName,
    /// The compression ratios for each block in the chunk.
    pub compression_ratios: Vec<Vec<U256>>,
    /// Validium encrypted txs and secret key if this is a validium chain.
    pub validium: Option<ValidiumInputs>,
}

/// The witness type accepted by the chunk-circuit.
#[derive(
    Clone,
    Debug,
    serde::Deserialize,
    serde::Serialize,
    rkyv::Archive,
    rkyv::Deserialize,
    rkyv::Serialize,
)]
#[rkyv(derive(Debug))]
pub struct LegacyChunkWitness {
    /// The block witness for each block in the chunk.
    pub blocks: Vec<sbv_primitives::legacy_types::BlockWitness>,
    /// The on-chain rolling L1 message queue hash before enqueueing any L1 msg tx from the chunk.
    pub prev_msg_queue_hash: B256,
    /// The code version specify the chain spec
    pub fork_name: ForkName,
    /// The compression ratios for each block in the chunk.
    pub compression_ratios: Vec<Vec<U256>>,
    /// The mode of state commitment for the chunk.
    pub state_commit_mode: StateCommitMode,
}

#[derive(Clone, Debug)]
pub struct ChunkDetails {
    pub num_blocks: usize,
    pub num_txs: usize,
    pub total_gas_used: u64,
}

impl ChunkWitness {
    pub fn new_scroll(
        version: u8,
        blocks: &[BlockWitness],
        prev_msg_queue_hash: B256,
        fork_name: ForkName,
    ) -> Self {
        Self::new(version, blocks, prev_msg_queue_hash, fork_name, None)
    }

    pub fn new_validium(
        version: u8,
        blocks: &[BlockWitness],
        prev_msg_queue_hash: B256,
        fork_name: ForkName,
        validium_txs: Vec<Vec<TxL1Message>>,
        secret_key: SecretKey,
    ) -> Self {
        Self::new(
            version,
            blocks,
            prev_msg_queue_hash,
            fork_name,
            Some(ValidiumInputs {
                validium_txs,
                secret_key: secret_key.to_bytes(),
            }),
        )
    }

    pub fn new(
        version: u8,
        blocks: &[BlockWitness],
        prev_msg_queue_hash: B256,
        fork_name: ForkName,
        validium: Option<ValidiumInputs>,
    ) -> Self {
        let num_codes = blocks.iter().map(|w| w.codes.len()).sum();
        let mut codes = HashSet::with_capacity(num_codes);

        let num_states = blocks.iter().map(|w| w.states.len()).sum();
        let mut states = HashSet::with_capacity(num_states);

        let blocks: Vec<BlockWitness> = blocks
            .iter()
            .map(|block| BlockWitness {
                chain_id: block.chain_id,
                header: block.header.clone(),
                prev_state_root: block.prev_state_root,
                transactions: block.transactions.clone(),
                withdrawals: block.withdrawals.clone(),
                states: block
                    .states
                    .iter()
                    .filter(|s| states.insert(*s))
                    .cloned()
                    .collect(),
                codes: block
                    .codes
                    .iter()
                    .filter(|c| codes.insert(*c))
                    .cloned()
                    .collect(),
            })
            .collect();
<<<<<<< HEAD
=======

>>>>>>> 0d964cd5
        let compression_infos = blocks
            .iter()
            .map(|block| block.compression_infos())
            .collect();

        Self {
            version,
            blocks,
            prev_msg_queue_hash,
            fork_name,
            compression_infos,
            validium,
        }
    }

    pub fn stats(&self) -> ChunkDetails {
        let num_blocks = self.blocks.len();
        let num_txs = self
            .blocks
            .iter()
            .map(|b| b.transactions.len())
            .sum::<usize>();
        let total_gas_used = self.blocks.iter().map(|b| b.header.gas_used).sum::<u64>();

        ChunkDetails {
            num_blocks,
            num_txs,
            total_gas_used,
        }
    }

    pub fn version(&self) -> Version {
        Version::from(self.version)
    }
}

impl TryFrom<ChunkWitness> for ChunkInfo {
    type Error = String;

    fn try_from(value: ChunkWitness) -> Result<Self, Self::Error> {
        crate::execute(value)
    }
}

impl From<ChunkWitness> for LegacyChunkWitness {
    fn from(value: ChunkWitness) -> Self {
        LegacyChunkWitness {
            blocks: value
                .blocks
                .into_iter()
                .map(|block| block.into_legacy())
                .collect(),
            prev_msg_queue_hash: value.prev_msg_queue_hash,
            fork_name: value.fork_name,
            compression_ratios: value
                .compression_infos
<<<<<<< HEAD
                .into_iter()
                .map(|infos| infos.into_iter().map(|info| info.0).collect())
=======
                .iter()
                .map(|compression_infos| compression_infos.iter().map(|v| v.0).collect())
>>>>>>> 0d964cd5
                .collect(),
            state_commit_mode: StateCommitMode::Auto,
        }
    }
}

impl From<ChunkWitness> for ChunkWitnessUpgradeCompact {
    fn from(value: ChunkWitness) -> Self {
        ChunkWitnessUpgradeCompact {
            version: value.version,
            blocks: value.blocks,
            prev_msg_queue_hash: value.prev_msg_queue_hash,
            fork_name: value.fork_name,
            compression_ratios: value
                .compression_infos
                .iter()
                .map(|compression_infos| compression_infos.iter().map(|v| v.0).collect())
                .collect(),
            validium: value.validium,
        }
    }
}<|MERGE_RESOLUTION|>--- conflicted
+++ resolved
@@ -19,13 +19,8 @@
     pub prev_msg_queue_hash: B256,
     /// The code version specify the chain spec
     pub fork_name: ForkName,
-<<<<<<< HEAD
     /// The compression info for each block in the chunk.
     pub compression_infos: Vec<ScrollTxCompressionInfos>,
-=======
-    /// The compression ratios for each block in the chunk.
-    pub compression_infos: Vec<Vec<(U256, usize)>>,
->>>>>>> 0d964cd5
     /// Validium encrypted txs and secret key if this is a validium chain.
     pub validium: Option<ValidiumInputs>,
 }
@@ -152,10 +147,7 @@
                     .collect(),
             })
             .collect();
-<<<<<<< HEAD
-=======
-
->>>>>>> 0d964cd5
+
         let compression_infos = blocks
             .iter()
             .map(|block| block.compression_infos())
@@ -212,13 +204,8 @@
             fork_name: value.fork_name,
             compression_ratios: value
                 .compression_infos
-<<<<<<< HEAD
-                .into_iter()
-                .map(|infos| infos.into_iter().map(|info| info.0).collect())
-=======
                 .iter()
                 .map(|compression_infos| compression_infos.iter().map(|v| v.0).collect())
->>>>>>> 0d964cd5
                 .collect(),
             state_commit_mode: StateCommitMode::Auto,
         }
