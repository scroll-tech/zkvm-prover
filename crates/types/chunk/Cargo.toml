--- conflicted
+++ resolved
@@ -32,10 +32,6 @@
 [features]
 default = []
 host = ["scroll-compress-ratio"]
-<<<<<<< HEAD
-scroll-compress-ratio = ["sbv-core/scroll-compress-ratio"]
-openvm = []
-=======
 scroll = [
     "sbv-core/scroll",
     "sbv-primitives/scroll-evm-types",
@@ -43,5 +39,4 @@
     "sbv-primitives/scroll-revm-types",
     "sbv-primitives/scroll-reth-evm-types"
 ]
-scroll-compress-ratio = ["sbv-core/scroll-compress-ratio"]
->>>>>>> 635a7af1
+scroll-compress-ratio = ["sbv-core/scroll-compress-ratio"]