[package]
name = "scroll-zkvm-types-chunk"
authors.workspace = true
edition.workspace = true
homepage.workspace = true
readme.workspace = true
repository.workspace = true
version.workspace = true

[dependencies]
<<<<<<< HEAD
alloy-primitives = { workspace = true  }
=======
alloy-primitives = { workspace = true, features = ["native-keccak"] }
alloy-consensus = { workspace = true, features = ["crypto-backend"] }
>>>>>>> 4c971465
rkyv.workspace = true
sbv-helpers.workspace = true
sbv-core = { workspace = true }
sbv-trie = { workspace = true }
sbv-primitives = { workspace = true, features = ["hardforks", "scroll-evm-types", "scroll-hardforks", "scroll-revm-types"] }
serde.workspace = true

openvm-ecc-guest = { workspace = true }
openvm-k256 = { workspace = true }
openvm-p256 = { workspace = true }
openvm-sha2 = { workspace = true }
openvm-pairing = { workspace = true, features = ["bn254"] }

types-base = { path = "../base", package = "scroll-zkvm-types-base"}

[features]
default = []
host = ["scroll-compress-ratio"]
scroll-compress-ratio = ["sbv-core/scroll-compress-ratio"]<|MERGE_RESOLUTION|>--- conflicted
+++ resolved
@@ -8,12 +8,8 @@
 version.workspace = true
 
 [dependencies]
-<<<<<<< HEAD
-alloy-primitives = { workspace = true  }
-=======
 alloy-primitives = { workspace = true, features = ["native-keccak"] }
 alloy-consensus = { workspace = true, features = ["crypto-backend"] }
->>>>>>> 4c971465
 rkyv.workspace = true
 sbv-helpers.workspace = true
 sbv-core = { workspace = true }
