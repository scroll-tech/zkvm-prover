[package]
name = "scroll-zkvm-types-chunk"
authors.workspace = true
edition.workspace = true
homepage.workspace = true
readme.workspace = true
repository.workspace = true
version.workspace = true

[dependencies]
alloy-primitives = { workspace = true, features = ["native-keccak"] }
<<<<<<< HEAD
alloy-sol-types.workspace = true
ecies.workspace = true
itertools.workspace = true
#revm-precompile = { git = "https://github.com/scroll-tech/revm", branch = "feat/reth-v74", default-features=false, features = ["kzg-rs", "libsecp256k1"] }
=======
alloy-consensus = { workspace = true, features = ["crypto-backend"] }
>>>>>>> 397db2bd
rkyv.workspace = true
sbv-helpers.workspace = true
sbv-core = { workspace = true }
sbv-trie = { workspace = true }
sbv-primitives = { workspace = true, features = ["hardforks", "scroll-hardforks", "scroll-revm-types"] }
serde.workspace = true
thiserror.workspace = true

openvm-ecc-guest = { workspace = true }
openvm-k256 = { workspace = true }
openvm-p256 = { workspace = true }
openvm-sha2 = { workspace = true }
openvm-pairing = { workspace = true }

types-base = { path = "../base", package = "scroll-zkvm-types-base"}

[features]
default = []
host = ["scroll-compress-ratio"]
scroll-compress-ratio = ["sbv-core/scroll-compress-ratio"]
openvm = ["sbv-core/scroll-openvm"]<|MERGE_RESOLUTION|>--- conflicted
+++ resolved
@@ -9,14 +9,11 @@
 
 [dependencies]
 alloy-primitives = { workspace = true, features = ["native-keccak"] }
-<<<<<<< HEAD
+alloy-consensus = { workspace = true, features = ["crypto-backend"] }
 alloy-sol-types.workspace = true
 ecies.workspace = true
 itertools.workspace = true
 #revm-precompile = { git = "https://github.com/scroll-tech/revm", branch = "feat/reth-v74", default-features=false, features = ["kzg-rs", "libsecp256k1"] }
-=======
-alloy-consensus = { workspace = true, features = ["crypto-backend"] }
->>>>>>> 397db2bd
 rkyv.workspace = true
 sbv-helpers.workspace = true
 sbv-core = { workspace = true }
@@ -24,7 +21,6 @@
 sbv-primitives = { workspace = true, features = ["hardforks", "scroll-hardforks", "scroll-revm-types"] }
 serde.workspace = true
 thiserror.workspace = true
-
 openvm-ecc-guest = { workspace = true }
 openvm-k256 = { workspace = true }
 openvm-p256 = { workspace = true }
@@ -37,4 +33,4 @@
 default = []
 host = ["scroll-compress-ratio"]
 scroll-compress-ratio = ["sbv-core/scroll-compress-ratio"]
-openvm = ["sbv-core/scroll-openvm"]+openvm = []