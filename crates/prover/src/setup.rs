--- conflicted
+++ resolved
@@ -5,26 +5,16 @@
     instruction::{DebugInfo, Instruction},
     program::Program,
 };
-<<<<<<< HEAD
-use openvm_native_recursion::halo2::utils::CacheHalo2ParamsReader;
 use openvm_sdk::fs::read_object_from_file;
 use openvm_sdk::{
-    DefaultStaticVerifierPvHandler, F, Sdk,
-    commit::AppExecutionCommit,
+    F,
     config::{AppConfig, SdkVmConfig},
-    keygen::{AggProvingKey, AppProvingKey},
+    fs::{read_exe_from_file, read_from_file_bitcode},
 };
 use openvm_stark_sdk::{
     openvm_stark_backend::p3_field::{ExtensionField, PackedValue},
     p3_baby_bear::BabyBear,
 };
-=======
-use openvm_sdk::{
-    F,
-    config::{AppConfig, SdkVmConfig},
-    fs::{read_exe_from_file, read_from_file_bitcode},
-};
->>>>>>> 4a6edbc0
 
 use crate::Error;
 
