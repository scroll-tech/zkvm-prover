--- conflicted
+++ resolved
@@ -20,14 +20,9 @@
     utils::{base64, point_eval},
 };
 
-<<<<<<< HEAD
 /// Defines a proving task for batch proof generation, the format
 /// is compatible with both pre-euclidv2 and euclidv2
-#[derive(Clone, Deserialize, Serialize)]
-=======
-/// Defines a proving task for batch proof generation.
 #[derive(Clone, serde::Deserialize, serde::Serialize)]
->>>>>>> fe290d73
 pub struct BatchProvingTask {
     /// Chunk proofs for the contiguous list of chunks within the batch.
     pub chunk_proofs: Vec<ChunkProof>,
