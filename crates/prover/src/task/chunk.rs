--- conflicted
+++ resolved
@@ -74,21 +74,12 @@
         ForkName::from(self.fork_name.as_str())
     }
 
-<<<<<<< HEAD
-    fn build_guest_input(&self) -> Result<StdIn, rkyv::rancor::Error> {
+    fn build_guest_input_inner(&self, stdin: &mut StdIn) -> Result<(), rkyv::rancor::Error> {
         let witness = ChunkWitness::new(
             &self.block_witnesses,
             self.prev_msg_queue_hash,
             self.fork_name.to_lowercase().as_str().into(),
         );
-=======
-    fn build_guest_input_inner(&self, stdin: &mut StdIn) -> Result<(), rkyv::rancor::Error> {
-        let witness = ChunkWitness {
-            blocks: self.block_witnesses.to_vec(),
-            prev_msg_queue_hash: self.prev_msg_queue_hash,
-            fork_name: self.fork_name.to_lowercase().as_str().into(),
-        };
->>>>>>> 4f5e52b0
 
         let serialized = rkyv::to_bytes::<rkyv::rancor::Error>(&witness)?;
 
