use openvm_native_recursion::hints::Hintable;
use openvm_sdk::StdIn;
use scroll_zkvm_types::{public_inputs::ForkName, task::ProvingTask as UniversalProvingTask};

/// Every proving task must have an identifier. The identifier will be appended to a prefix while
/// storing/reading proof to/from disc.
/// Every proving task must have an identifier. The identifier will be appended to a prefix while
/// storing/reading proof to/from disc.
pub trait ProvingTask: serde::de::DeserializeOwned {
    fn identifier(&self) -> String;

    fn build_guest_input_inner(&self, stdin: &mut StdIn) -> Result<(), rkyv::rancor::Error>;

    fn build_guest_input(&self) -> Result<StdIn, rkyv::rancor::Error> {
        let mut stdin = StdIn::default();
        self.build_guest_input_inner(&mut stdin)?;
        Ok(stdin)
    }

    fn fork_name(&self) -> ForkName;
}

impl ProvingTask for UniversalProvingTask {
    fn identifier(&self) -> String {
        self.identifier.clone()
    }

    fn build_guest_input_inner(&self, stdin: &mut StdIn) -> Result<(), rkyv::rancor::Error> {
        for witness in &self.serialized_witness {
            stdin.write_bytes(witness);
        }

        for proof in &self.aggregated_proofs {
<<<<<<< HEAD
            let streams = proof.proof.write();
=======
            let streams = proof.proofs[0].write();
>>>>>>> 762755df
            for s in &streams {
                stdin.write_field(s);
            }
        }
        Ok(())
    }

    fn fork_name(&self) -> ForkName {
        ForkName::from(self.fork_name.as_str())
    }
}
/// Read the 'GUEST_VERSION' from the environment variable.
/// Mainly used for testing purposes to specify the guest version
pub fn guest_version() -> Option<ForkName> {
    std::env::var("GUEST_VERSION").ok().and_then(|v| {
        if v.is_empty() {
            None
        } else {
            Some(ForkName::from(v.as_str()))
        }
    })
}<|MERGE_RESOLUTION|>--- conflicted
+++ resolved
@@ -31,11 +31,7 @@
         }
 
         for proof in &self.aggregated_proofs {
-<<<<<<< HEAD
-            let streams = proof.proof.write();
-=======
             let streams = proof.proofs[0].write();
->>>>>>> 762755df
             for s in &streams {
                 stdin.write_field(s);
             }
