use sbv::{
    core::{EvmDatabase, EvmExecutor},
    primitives::{
        chainspec::{
            BaseFeeParams, BaseFeeParamsKind, Chain,
            reth_chainspec::ChainSpec,
            scroll::{ScrollChainConfig, ScrollChainSpec},
        },
        ext::TxBytesHashExt,
        hardforks::SCROLL_DEV_HARDFORKS,
        types::ChunkInfoBuilder,
    },
};
use scroll_zkvm_circuit_input_types::chunk::{ChunkInfo, make_providers};

#[cfg(feature = "scroll")]
use sbv::primitives::{BlockWitness, RecoveredBlock, types::reth::Block};

use crate::{
    Error,
    commitments::chunk::{EXE_COMMIT as CHUNK_EXE_COMMIT, LEAF_COMMIT as CHUNK_LEAF_COMMIT},
    proof::{ChunkProofMetadata, RootProof},
    setup::read_app_config,
    task::{ProvingTask, chunk::ChunkProvingTask},
};

use crate::{Prover, ProverType};

/// Prover for [`ChunkCircuit`].
pub type ChunkProver = Prover<ChunkProverType>;

pub struct ChunkProverType;

impl ProverType for ChunkProverType {
    const NAME: &'static str = "chunk";

    const EVM: bool = false;

    const EXE_COMMIT: [u32; 8] = CHUNK_EXE_COMMIT;

    const LEAF_COMMIT: [u32; 8] = CHUNK_LEAF_COMMIT;

    type ProvingTask = ChunkProvingTask;

    type ProofType = RootProof;

    type ProofMetadata = ChunkProofMetadata;

    fn read_app_config<P: AsRef<std::path::Path>>(
        path_app_config: P,
    ) -> Result<openvm_sdk::config::AppConfig<openvm_sdk::config::SdkVmConfig>, Error> {
        let mut config = read_app_config(path_app_config)?;
        assert_eq!(config.app_fri_params.fri_params.log_blowup, 1);
<<<<<<< HEAD
=======
        assert_eq!(config.leaf_fri_params.fri_params.log_blowup, 1);

>>>>>>> 4888fa95
        config.app_vm_config.system.config = config
            .app_vm_config
            .system
            .config
            .with_max_segment_len((1 << 22) - 100);
        Ok(config)
    }

    fn metadata_with_prechecks(task: &Self::ProvingTask) -> Result<Self::ProofMetadata, Error> {
        let err_prefix = format!(
            "metadata_with_prechecks for task_id={:?}",
            task.identifier()
        );

        if task.block_witnesses.is_empty() {
            return Err(Error::GenProof(format!(
                "{err_prefix}: chunk should contain at least one block",
            )));
        }

        let first_block = task
            .block_witnesses
            .first()
            .expect("at least one block in a chunk");

        // Get the blocks to build the basic chunk-info.
        let blocks = task
            .block_witnesses
            .iter()
            .map(|s| s.build_reth_block())
            .collect::<Result<Vec<RecoveredBlock<Block>>, _>>()
            .map_err(|e| Error::GenProof(e.to_string()))?;

        let prev_state_root = first_block.pre_state_root();

        let chain = Chain::from_id(first_block.chain_id());

        // enable all forks
        #[allow(unused_mut)]
        let mut hardforks = (*SCROLL_DEV_HARDFORKS).clone();
        // disable EuclidV2 if not configured
        {
            use sbv::primitives::{chainspec::ForkCondition, hardforks::ScrollHardfork};
            hardforks.insert(ScrollHardfork::EuclidV2, ForkCondition::Never);
        }

        let inner = ChainSpec {
            chain,
            genesis_hash: Default::default(),
            genesis: Default::default(),
            genesis_header: Default::default(),
            paris_block_and_final_difficulty: Default::default(),
            hardforks,
            deposit_contract: Default::default(),
            base_fee_params: BaseFeeParamsKind::Constant(BaseFeeParams::ethereum()),
            prune_delete_limit: 20000,
            blob_params: Default::default(),
        };
        let config = ScrollChainConfig::mainnet();
        let chain_spec: ScrollChainSpec = ScrollChainSpec { inner, config };

        let (code_db, nodes_provider, block_hashes) = make_providers(&task.block_witnesses);

        let mut db =
            EvmDatabase::new_from_root(code_db, prev_state_root, &nodes_provider, block_hashes)
                .map_err(|e| {
                    Error::GenProof(format!("{err_prefix}: failed to create EvmDatabase: {}", e,))
                })?;

        for block in blocks.iter() {
            let output = EvmExecutor::new(std::sync::Arc::new(chain_spec.clone()), &db, block)
                .execute()
                .map_err(|e| {
                    Error::GenProof(format!("{err_prefix}: failed to execute block: {}", e,))
                })?;

            db.update(&nodes_provider, output.state.state.iter())
                .map_err(|e| {
                    Error::GenProof(format!("{err_prefix}: failed to update db: {}", e,))
                })?;
        }

        let post_state_root = db.commit_changes();

        let withdraw_root = db.withdraw_root().map_err(|e| {
            Error::GenProof(format!(
                "{err_prefix}: failed to get withdrawals root: {}",
                e,
            ))
        })?;

        let sbv_chunk_info = {
            #[allow(unused_mut)]
            let mut builder = ChunkInfoBuilder::new(&chain_spec, prev_state_root, &blocks);
            builder.build(withdraw_root)
        };

        if post_state_root != sbv_chunk_info.post_state_root() {
            return Err(Error::GenProof(format!(
                "{err_prefix}: state root mismatch: expected={}, found={}",
                sbv_chunk_info.post_state_root(),
                post_state_root
            )));
        }

        let mut rlp_buffer = Vec::with_capacity(2048);
        let (_, tx_data_digest) = blocks
            .iter()
            .flat_map(|b| b.body().transactions.iter())
            .tx_bytes_hash_in(rlp_buffer.as_mut());

        let chunk_info = ChunkInfo {
            chain_id: sbv_chunk_info.chain_id(),
            prev_state_root: sbv_chunk_info.prev_state_root(),
            post_state_root: sbv_chunk_info.post_state_root(),
            withdraw_root,
            data_hash: sbv_chunk_info
                .into_legacy()
                .expect("legacy chunk")
                .data_hash,
            tx_data_digest,
        };

        let num_txs = blocks
            .iter()
            .map(|b| b.body().transactions.len())
            .sum::<usize>();
        let total_gas_used = blocks.iter().map(|b| b.header().gas_used).sum::<u64>();

        tracing::debug!(name: "chunk details", num_blocks = ?blocks.len(), ?num_txs, ?total_gas_used);

        Ok(ChunkProofMetadata { chunk_info })
    }
}<|MERGE_RESOLUTION|>--- conflicted
+++ resolved
@@ -51,11 +51,8 @@
     ) -> Result<openvm_sdk::config::AppConfig<openvm_sdk::config::SdkVmConfig>, Error> {
         let mut config = read_app_config(path_app_config)?;
         assert_eq!(config.app_fri_params.fri_params.log_blowup, 1);
-<<<<<<< HEAD
-=======
         assert_eq!(config.leaf_fri_params.fri_params.log_blowup, 1);
 
->>>>>>> 4888fa95
         config.app_vm_config.system.config = config
             .app_vm_config
             .system
