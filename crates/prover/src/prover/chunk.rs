<<<<<<< HEAD
=======
use scroll_zkvm_circuit_input_types::chunk::{ArchivedChunkWitness, ChunkWitness, execute};

>>>>>>> fe290d73
use crate::{
    Error, Prover, ProverType,
    commitments::chunk::{EXE_COMMIT as CHUNK_EXE_COMMIT, LEAF_COMMIT as CHUNK_LEAF_COMMIT},
    proof::{ChunkProofMetadata, RootProof},
    task::{ProvingTask, chunk::ChunkProvingTask},
};

/// Prover for [`ChunkCircuit`].
pub type ChunkProver = Prover<ChunkProverType>;

pub struct ChunkProverType;

impl ProverType for ChunkProverType {
    const NAME: &'static str = "chunk";

    const EVM: bool = false;

    const SEGMENT_SIZE: usize = 8388508;

    const EXE_COMMIT: [u32; 8] = CHUNK_EXE_COMMIT;

    const LEAF_COMMIT: [u32; 8] = CHUNK_LEAF_COMMIT;

    type ProvingTask = ChunkProvingTask;

    type ProofType = RootProof;

    type ProofMetadata = ChunkProofMetadata;

    fn metadata_with_prechecks(task: &Self::ProvingTask) -> Result<Self::ProofMetadata, Error> {
        let err_prefix = format!(
            "metadata_with_prechecks for task_id={:?}",
            task.identifier()
        );

        if task.block_witnesses.is_empty() {
            return Err(Error::GenProof(format!(
                "{err_prefix}: chunk should contain at least one block",
            )));
        }

        let chunk_witness = ChunkWitness {
            blocks: task.block_witnesses.to_vec(),
            prev_msg_queue_hash: task.prev_msg_queue_hash,
        };
        #[cfg(feature = "bincode")]
        let chunk_witness = &chunk_witness;
        #[cfg(not(feature = "bincode"))]
        // We want to reuse codes as much as possible, so we serialize the chunk witness
        // and execute it with "ArchivedChunkWitness".
        let serialized = rkyv::to_bytes::<rkyv::rancor::Error>(&chunk_witness).map_err(|e| {
            Error::GenProof(format!(
                "{}: failed to serialize chunk witness: {}",
                err_prefix, e
            ))
        })?;
        #[cfg(not(feature = "bincode"))]
        let chunk_witness = rkyv::access::<ArchivedChunkWitness, rkyv::rancor::BoxedError>(
            &serialized,
        )
        .map_err(|e| {
            Error::GenProof(format!(
                "{}: rkyv deserialisation of chunk witness bytes failed: {}",
                err_prefix, e
            ))
        })?;

<<<<<<< HEAD
        let chunk_info = execute(chunk_witness)
            .map_err(|e| Error::GenProof(format!("{}: {}", err_prefix, e)))?;
=======
        let chunk_info =
            execute(chunk_witness).map_err(|e| Error::GenProof(format!("{err_prefix}: {e}")))?;
>>>>>>> fe290d73

        Ok(ChunkProofMetadata { chunk_info })
    }
}<|MERGE_RESOLUTION|>--- conflicted
+++ resolved
@@ -1,8 +1,3 @@
-<<<<<<< HEAD
-=======
-use scroll_zkvm_circuit_input_types::chunk::{ArchivedChunkWitness, ChunkWitness, execute};
-
->>>>>>> fe290d73
 use crate::{
     Error, Prover, ProverType,
     commitments::chunk::{EXE_COMMIT as CHUNK_EXE_COMMIT, LEAF_COMMIT as CHUNK_LEAF_COMMIT},
@@ -70,13 +65,8 @@
             ))
         })?;
 
-<<<<<<< HEAD
         let chunk_info = execute(chunk_witness)
             .map_err(|e| Error::GenProof(format!("{}: {}", err_prefix, e)))?;
-=======
-        let chunk_info =
-            execute(chunk_witness).map_err(|e| Error::GenProof(format!("{err_prefix}: {e}")))?;
->>>>>>> fe290d73
 
         Ok(ChunkProofMetadata { chunk_info })
     }
