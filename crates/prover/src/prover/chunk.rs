use crate::{
    Error, Prover, ProverType,
    proof::{ChunkProofMetadata, RootProof},
    setup::read_app_config,
    task::{ProvingTask, chunk::ChunkProvingTask},
};
use scroll_zkvm_circuit_input_types::chunk::{ArchivedChunkWitness, ChunkWitness, execute};
<<<<<<< HEAD

use crate::{Prover, ProverType};
=======
>>>>>>> 07e33a35

/// Prover for [`ChunkCircuit`].
pub type ChunkProver = Prover<ChunkProverType>;

pub struct ChunkProverType;

impl ProverType for ChunkProverType {
    const NAME: &'static str = "chunk";

    const EVM: bool = false;

    const SEGMENT_SIZE: usize = 8388508;

    type ProvingTask = ChunkProvingTask;

    type ProofType = RootProof;

    type ProofMetadata = ChunkProofMetadata;

    fn metadata_with_prechecks(task: &Self::ProvingTask) -> Result<Self::ProofMetadata, Error> {
        let err_prefix = format!(
            "metadata_with_prechecks for task_id={:?}",
            task.identifier()
        );

        if task.block_witnesses.is_empty() {
            return Err(Error::GenProof(format!(
                "{err_prefix}: chunk should contain at least one block",
            )));
        }

        let chunk_witness = ChunkWitness {
            blocks: task.block_witnesses.to_vec(),
            prev_msg_queue_hash: task.prev_msg_queue_hash,
        };
<<<<<<< HEAD
        #[cfg(feature = "bincode")]
        let chunk_witness = &chunk_witness;
        #[cfg(not(feature = "bincode"))]
=======
>>>>>>> 07e33a35
        // We want to reuse codes as much as possible, so we serialize the chunk witness
        // and execute it with "ArchivedChunkWitness".
        let serialized = rkyv::to_bytes::<rkyv::rancor::Error>(&chunk_witness).map_err(|e| {
            Error::GenProof(format!(
<<<<<<< HEAD
                "{}: failed to serialize chunk witness: {}",
                err_prefix, e
            ))
        })?;
        #[cfg(not(feature = "bincode"))]
=======
                "{err_prefix}: failed to serialize chunk witness: {e}"
            ))
        })?;
>>>>>>> 07e33a35
        let chunk_witness = rkyv::access::<ArchivedChunkWitness, rkyv::rancor::BoxedError>(
            &serialized,
        )
        .map_err(|e| {
            Error::GenProof(format!(
<<<<<<< HEAD
                "{}: rkyv deserialisation of chunk witness bytes failed: {}",
                err_prefix, e
=======
                "{err_prefix}: rkyv deserialisation of chunk witness bytes failed: {e}",
>>>>>>> 07e33a35
            ))
        })?;

        let chunk_info = execute(chunk_witness)
<<<<<<< HEAD
            .map_err(|e| Error::GenProof(format!("{}: {}", err_prefix, e)))?;
=======
            .map_err(|e| Error::GenProof(format!("{err_prefix}: {e}")))?;
>>>>>>> 07e33a35

        Ok(ChunkProofMetadata { chunk_info })
    }
}<|MERGE_RESOLUTION|>--- conflicted
+++ resolved
@@ -5,11 +5,6 @@
     task::{ProvingTask, chunk::ChunkProvingTask},
 };
 use scroll_zkvm_circuit_input_types::chunk::{ArchivedChunkWitness, ChunkWitness, execute};
-<<<<<<< HEAD
-
-use crate::{Prover, ProverType};
-=======
->>>>>>> 07e33a35
 
 /// Prover for [`ChunkCircuit`].
 pub type ChunkProver = Prover<ChunkProverType>;
@@ -45,47 +40,30 @@
             blocks: task.block_witnesses.to_vec(),
             prev_msg_queue_hash: task.prev_msg_queue_hash,
         };
-<<<<<<< HEAD
         #[cfg(feature = "bincode")]
         let chunk_witness = &chunk_witness;
         #[cfg(not(feature = "bincode"))]
-=======
->>>>>>> 07e33a35
         // We want to reuse codes as much as possible, so we serialize the chunk witness
         // and execute it with "ArchivedChunkWitness".
         let serialized = rkyv::to_bytes::<rkyv::rancor::Error>(&chunk_witness).map_err(|e| {
             Error::GenProof(format!(
-<<<<<<< HEAD
                 "{}: failed to serialize chunk witness: {}",
                 err_prefix, e
             ))
         })?;
         #[cfg(not(feature = "bincode"))]
-=======
-                "{err_prefix}: failed to serialize chunk witness: {e}"
-            ))
-        })?;
->>>>>>> 07e33a35
         let chunk_witness = rkyv::access::<ArchivedChunkWitness, rkyv::rancor::BoxedError>(
             &serialized,
         )
         .map_err(|e| {
             Error::GenProof(format!(
-<<<<<<< HEAD
                 "{}: rkyv deserialisation of chunk witness bytes failed: {}",
                 err_prefix, e
-=======
-                "{err_prefix}: rkyv deserialisation of chunk witness bytes failed: {e}",
->>>>>>> 07e33a35
             ))
         })?;
 
         let chunk_info = execute(chunk_witness)
-<<<<<<< HEAD
             .map_err(|e| Error::GenProof(format!("{}: {}", err_prefix, e)))?;
-=======
-            .map_err(|e| Error::GenProof(format!("{err_prefix}: {e}")))?;
->>>>>>> 07e33a35
 
         Ok(ChunkProofMetadata { chunk_info })
     }
