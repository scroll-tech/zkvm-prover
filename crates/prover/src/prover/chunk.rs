use sbv::{
    core::{EvmDatabase, EvmExecutor},
    primitives::{
        chainspec::{Chain, get_chain_spec_or_build},
        ext::TxBytesHashExt,
    },
};
use scroll_zkvm_circuit_input_types::chunk::{BlockContextV2, ChunkInfo, make_providers};

#[cfg(feature = "scroll")]
<<<<<<< HEAD
use sbv::primitives::{
    BlockWitness, RecoveredBlock,
    types::{ChunkInfoBuilder, reth::Block},
=======
use sbv::{
    core::ChunkInfo as SbvChunkInfo,
    primitives::{BlockWitness, RecoveredBlock, types::reth::Block},
>>>>>>> 63ce659f
};

use crate::{
    Error,
    proof::{ChunkProofMetadata, RootProof},
    setup::read_app_config,
    task::{ProvingTask, chunk::ChunkProvingTask},
};

use crate::{Prover, ProverType};

/// Prover for [`ChunkCircuit`].
pub type ChunkProver = Prover<ChunkProverType>;

pub struct ChunkProverType;

impl ProverType for ChunkProverType {
    const NAME: &'static str = "chunk";

    const EVM: bool = false;

    type ProvingTask = ChunkProvingTask;

    type ProofType = RootProof;

    type ProofMetadata = ChunkProofMetadata;

    fn read_app_config<P: AsRef<std::path::Path>>(
        path_app_config: P,
    ) -> Result<openvm_sdk::config::AppConfig<openvm_sdk::config::SdkVmConfig>, Error> {
        let mut config = read_app_config(path_app_config)?;
        config.app_vm_config.system.config = config
            .app_vm_config
            .system
            .config
            .with_max_segment_len(8388508);
        Ok(config)
    }

    fn metadata_with_prechecks(task: &Self::ProvingTask) -> Result<Self::ProofMetadata, Error> {
        let err_prefix = format!(
            "metadata_with_prechecks for task_id={:?}",
            task.identifier()
        );

        if task.block_witnesses.is_empty() {
            return Err(Error::GenProof(format!(
                "{err_prefix}: chunk should contain at least one block",
            )));
        }

        let first_block = task
            .block_witnesses
            .first()
            .expect("at least one block in a chunk");

        // Get the blocks to build the basic chunk-info.
        let blocks = task
            .block_witnesses
            .iter()
            .map(|s| s.build_reth_block())
            .collect::<Result<Vec<RecoveredBlock<Block>>, _>>()
            .map_err(|e| Error::GenProof(e.to_string()))?;
        let initial_block_number = blocks[0].header().number;

        let chain_id = first_block.chain_id;
        // use the same code from sbv
        let chain_spec = get_chain_spec_or_build(Chain::from_id(chain_id), |_spec| {
            #[cfg(feature = "scroll")]
            {
                use sbv::primitives::{chainspec::ForkCondition, hardforks::ScrollHardfork};
                _spec
                    .inner
                    .hardforks
                    .insert(ScrollHardfork::EuclidV2, ForkCondition::Timestamp(0));
            }
        });

        let (code_db, nodes_provider, block_hashes) = make_providers(&task.block_witnesses);

        let mut db = EvmDatabase::new_from_root(
            code_db,
            task.block_witnesses[0].pre_state_root,
            &nodes_provider,
            block_hashes,
        )
        .map_err(|e| {
            Error::GenProof(format!("{err_prefix}: failed to create EvmDatabase: {}", e,))
        })?;

        for block in blocks.iter() {
            let output = EvmExecutor::new(chain_spec.clone(), &db, block)
                .execute()
                .map_err(|e| {
                    Error::GenProof(format!("{err_prefix}: failed to execute block: {}", e,))
                })?;

            db.update(&nodes_provider, output.state.state.iter())
                .map_err(|e| {
                    Error::GenProof(format!("{err_prefix}: failed to update db: {}", e,))
                })?;
        }

        let post_state_root = db.commit_changes();

        let withdraw_root = db.withdraw_root().map_err(|e| {
            Error::GenProof(format!(
                "{err_prefix}: failed to get withdrawals root: {}",
                e,
            ))
        })?;

        let mut rlp_buffer = Vec::with_capacity(2048);
        let (tx_data_length, tx_data_digest) = blocks
            .iter()
            .flat_map(|b| b.body().transactions.iter())
            .tx_bytes_hash_in(rlp_buffer.as_mut());

        let block_ctxs = blocks.iter().map(BlockContextV2::from).collect();

        let sbv_chunk_info = {
            let mut builder = ChunkInfoBuilder::new(&chain_spec, &blocks);
            builder.prev_msg_queue_hash(task.prev_msg_queue_hash);
            builder
                .build(withdraw_root)
                .into_euclid_v2()
                .expect("euclid-v2")
        };
        if post_state_root != sbv_chunk_info.post_state_root {
            return Err(Error::GenProof(format!(
                "{err_prefix}: state root mismatch: expected={}, found={}",
                sbv_chunk_info.post_state_root, post_state_root
            )));
        }

        let chunk_info = ChunkInfo {
            chain_id: sbv_chunk_info.chain_id,
            prev_state_root: sbv_chunk_info.prev_state_root,
            post_state_root: sbv_chunk_info.post_state_root,
            withdraw_root,
            tx_data_digest,
            tx_data_length: u64::try_from(tx_data_length).expect("tx_data_length: u64"),
            initial_block_number,
            prev_msg_queue_hash: task.prev_msg_queue_hash,
            post_msg_queue_hash: sbv_chunk_info.post_msg_queue_hash,
            block_ctxs,
        };

        let num_txs = blocks
            .iter()
            .map(|b| b.body().transactions.len())
            .sum::<usize>();
        let total_gas_used = blocks.iter().map(|b| b.header().gas_used).sum::<u64>();

        tracing::debug!(name: "chunk details", num_blocks = ?blocks.len(), ?num_txs, ?total_gas_used);

        Ok(ChunkProofMetadata { chunk_info })
    }
}<|MERGE_RESOLUTION|>--- conflicted
+++ resolved
@@ -8,15 +8,9 @@
 use scroll_zkvm_circuit_input_types::chunk::{BlockContextV2, ChunkInfo, make_providers};
 
 #[cfg(feature = "scroll")]
-<<<<<<< HEAD
 use sbv::primitives::{
     BlockWitness, RecoveredBlock,
     types::{ChunkInfoBuilder, reth::Block},
-=======
-use sbv::{
-    core::ChunkInfo as SbvChunkInfo,
-    primitives::{BlockWitness, RecoveredBlock, types::reth::Block},
->>>>>>> 63ce659f
 };
 
 use crate::{
@@ -165,14 +159,6 @@
             block_ctxs,
         };
 
-        let num_txs = blocks
-            .iter()
-            .map(|b| b.body().transactions.len())
-            .sum::<usize>();
-        let total_gas_used = blocks.iter().map(|b| b.header().gas_used).sum::<u64>();
-
-        tracing::debug!(name: "chunk details", num_blocks = ?blocks.len(), ?num_txs, ?total_gas_used);
-
         Ok(ChunkProofMetadata { chunk_info })
     }
 }