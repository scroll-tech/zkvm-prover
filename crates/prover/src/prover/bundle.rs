use openvm_native_recursion::halo2::EvmProof;
use scroll_zkvm_circuit_input_types::{PublicInputs, bundle::BundleInfo};

use crate::{
    Error, Prover, ProverType,
    commitments::bundle::{EXE_COMMIT as BUNDLE_EXE_COMMIT, LEAF_COMMIT as BUNDLE_LEAF_COMMIT},
    proof::BundleProofMetadata,
    task::{ProvingTask, bundle::BundleProvingTask},
};

/// Prover for [`BundleCircuit`].
pub type BundleProver = Prover<BundleProverType>;

pub struct BundleProverType;

impl ProverType for BundleProverType {
    const NAME: &'static str = "bundle";

    const EVM: bool = true;

<<<<<<< HEAD
    const SEGMENT_SIZE: usize = 8388508 * 2;
=======
    const EXE_COMMIT: [u32; 8] = BUNDLE_EXE_COMMIT;

    const LEAF_COMMIT: [u32; 8] = BUNDLE_LEAF_COMMIT;
>>>>>>> 9f0b7df4

    type ProvingTask = BundleProvingTask;

    type ProofType = EvmProof;

    type ProofMetadata = BundleProofMetadata;

<<<<<<< HEAD
=======
    fn read_app_config<P: AsRef<std::path::Path>>(
        path_app_config: P,
    ) -> Result<openvm_sdk::config::AppConfig<openvm_sdk::config::SdkVmConfig>, Error> {
        let mut app_config = read_app_config(path_app_config)?;
        app_config.app_vm_config.castf = Some(openvm_native_circuit::CastFExtension);
        app_config.app_vm_config.system.config = app_config
            .app_vm_config
            .system
            .config
            .with_max_segment_len(8388508 * 2);
        Ok(app_config)
    }

>>>>>>> 9f0b7df4
    fn metadata_with_prechecks(task: &Self::ProvingTask) -> Result<Self::ProofMetadata, Error> {
        let err_prefix = format!("metadata_with_prechecks for task_id={}", task.identifier());

        for w in task.batch_proofs.windows(2) {
            if w[1].metadata.batch_info.chain_id != w[0].metadata.batch_info.chain_id {
                return Err(Error::GenProof(format!("{err_prefix}: chain_id mismatch")));
            }

            if w[1].metadata.batch_info.parent_state_root != w[0].metadata.batch_info.state_root {
                return Err(Error::GenProof(format!(
                    "{err_prefix}: state_root not chained"
                )));
            }

            if w[1].metadata.batch_info.parent_batch_hash != w[0].metadata.batch_info.batch_hash {
                return Err(Error::GenProof(format!(
                    "{err_prefix}: batch_hash not chained"
                )));
            }
        }

        let (first_batch, last_batch) = (
            &task
                .batch_proofs
                .first()
                .expect("at least one batch in bundle")
                .metadata
                .batch_info,
            &task
                .batch_proofs
                .last()
                .expect("at least one batch in bundle")
                .metadata
                .batch_info,
        );

        let chain_id = first_batch.chain_id;
        let num_batches = u32::try_from(task.batch_proofs.len()).expect("num_batches: u32");
        let prev_state_root = first_batch.parent_state_root;
        let prev_batch_hash = first_batch.parent_batch_hash;
        let post_state_root = last_batch.state_root;
        let batch_hash = last_batch.batch_hash;
        let withdraw_root = last_batch.withdraw_root;
        let msg_queue_hash = last_batch.post_msg_queue_hash;

        let bundle_info = BundleInfo {
            chain_id,
            msg_queue_hash,
            num_batches,
            prev_state_root,
            prev_batch_hash,
            post_state_root,
            batch_hash,
            withdraw_root,
        };
        let bundle_pi_hash = bundle_info.pi_hash();

        Ok(BundleProofMetadata {
            bundle_info,
            bundle_pi_hash,
        })
    }
}<|MERGE_RESOLUTION|>--- conflicted
+++ resolved
@@ -18,13 +18,11 @@
 
     const EVM: bool = true;
 
-<<<<<<< HEAD
     const SEGMENT_SIZE: usize = 8388508 * 2;
-=======
+
     const EXE_COMMIT: [u32; 8] = BUNDLE_EXE_COMMIT;
 
     const LEAF_COMMIT: [u32; 8] = BUNDLE_LEAF_COMMIT;
->>>>>>> 9f0b7df4
 
     type ProvingTask = BundleProvingTask;
 
@@ -32,22 +30,6 @@
 
     type ProofMetadata = BundleProofMetadata;
 
-<<<<<<< HEAD
-=======
-    fn read_app_config<P: AsRef<std::path::Path>>(
-        path_app_config: P,
-    ) -> Result<openvm_sdk::config::AppConfig<openvm_sdk::config::SdkVmConfig>, Error> {
-        let mut app_config = read_app_config(path_app_config)?;
-        app_config.app_vm_config.castf = Some(openvm_native_circuit::CastFExtension);
-        app_config.app_vm_config.system.config = app_config
-            .app_vm_config
-            .system
-            .config
-            .with_max_segment_len(8388508 * 2);
-        Ok(app_config)
-    }
-
->>>>>>> 9f0b7df4
     fn metadata_with_prechecks(task: &Self::ProvingTask) -> Result<Self::ProofMetadata, Error> {
         let err_prefix = format!("metadata_with_prechecks for task_id={}", task.identifier());
 
