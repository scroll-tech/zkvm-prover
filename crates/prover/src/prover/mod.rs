--- conflicted
+++ resolved
@@ -85,20 +85,12 @@
         tracing::info!("setup15");
         let sdk = sdk.with_agg_pk(AGG_STARK_PROVING_KEY.clone());
 
-<<<<<<< HEAD
         let prover = sdk.prover(app_exe.clone()).unwrap();
         tracing::info!("prover setup done");
         Ok(Self {
             sdk,
             prover,
             app_exe,
-=======
-        Ok(Self {
-            app_committed_exe,
-            app_pk: Arc::new(app_pk),
-            evm_prover: None,
-            commits,
->>>>>>> 5fd10772
             config,
             prover_name: name.unwrap_or("universal").to_string(),
         })
@@ -264,27 +256,11 @@
     pub fn gen_proof_snark(&mut self, stdin: StdIn) -> Result<OpenVmEvmProof, Error> {
         self.execute_and_check(&stdin)?;
 
-<<<<<<< HEAD
         //let sdk = Sdk::new();
         //let evm_prover = self.evm_prover.as_ref().expect("evm prover not inited");
         let evm_proof = self
             .sdk
             .prove_evm(self.app_exe.clone(), stdin)
-=======
-        let sdk = Sdk::new();
-        if self.evm_prover.is_none() {
-            self.evm_prover = Some(Self::setup_evm_prover()?);
-        }
-        let evm_prover = self.evm_prover.as_ref().expect("evm prover not inited");
-        let evm_proof = sdk
-            .generate_evm_proof(
-                &evm_prover.reader,
-                self.app_pk.clone(),
-                self.app_committed_exe.clone(),
-                evm_prover.agg_pk.clone(),
-                stdin,
-            )
->>>>>>> 5fd10772
             .map_err(|e| Error::GenProof(format!("{}", e)))?;
 
         Ok(evm_proof)
