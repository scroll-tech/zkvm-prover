--- conflicted
+++ resolved
@@ -94,30 +94,6 @@
 /// Alias for convenience.
 pub type SC = BabyBearPoseidon2Config;
 
-<<<<<<< HEAD
-/// Load config and exe, and also return pk and commits.
-pub fn init_exe<P: AsRef<Path>>(
-    path_exe: P,
-    app_config: AppConfig<SdkVmConfig>,
-) -> Result<InitRes, Error> {
-    let app_exe = read_app_exe(path_exe)?;
-    let app_pk = Sdk
-        .app_keygen(app_config)
-        .map_err(|e| Error::Keygen(e.to_string()))?;
-    let app_committed_exe = Sdk
-        .commit_app_exe(app_pk.app_fri_params(), app_exe)
-        .map_err(|e| Error::Commit(e.to_string()))?;
-
-    let commits = AppExecutionCommit::compute(
-        &app_pk.app_vm_pk.vm_config,
-        &app_committed_exe,
-        &app_pk.leaf_committed_exe,
-    );
-    Ok((app_committed_exe, Arc::new(app_pk), commits))
-}
-
-=======
->>>>>>> 688c238d
 #[derive(Debug, Clone, Default)]
 pub struct ProverConfig {
     pub segment_len: Option<usize>,
@@ -132,20 +108,8 @@
         cache_dir: Option<P>,
         prover_config: ProverConfig,
     ) -> Result<Self, Error> {
-<<<<<<< HEAD
-        let mut app_config = read_app_config(path_app_config)?;
-        let segment_len = prover_config.segment_len.unwrap_or(Type::SEGMENT_SIZE);
-        app_config.app_vm_config.system.config = app_config
-            .app_vm_config
-            .system
-            .config
-            .with_max_segment_len(segment_len);
-
-        let (app_committed_exe, app_pk, _) = Self::init(&path_exe, app_config)?;
-=======
         let (app_committed_exe, app_pk, _) =
             Self::init(&path_exe, &path_app_config, prover_config)?;
->>>>>>> 688c238d
 
         let evm_prover = Type::EVM
             .then(|| {
@@ -210,22 +174,13 @@
     }
 
     /// Read app exe, proving key and return committed data.
-<<<<<<< HEAD
-    #[instrument("Prover::init", fields(path_exe))]
-    pub fn init<P: AsRef<Path>>(
-        path_exe: P,
-        app_config: AppConfig<SdkVmConfig>,
-    ) -> Result<InitRes, Error> {
-        let (app_committed_exe, app_pk, commits) = init_exe(path_exe, app_config)?;
-=======
     #[instrument("Prover::init", fields(path_exe, path_app_config))]
     pub fn init<P: AsRef<Path>>(
         path_exe: P,
         path_app_config: P,
         prover_config: ProverConfig,
-    ) -> InitRes {
+    ) -> Result<InitRes, Error> {
         let app_exe = read_app_exe(path_exe)?;
-
         let mut app_config = read_app_config(path_app_config)?;
         let segment_len = prover_config.segment_len.unwrap_or(Type::SEGMENT_SIZE);
         app_config.app_vm_config.system.config = app_config
@@ -240,17 +195,21 @@
         let app_committed_exe = Sdk
             .commit_app_exe(app_pk.app_fri_params(), app_exe)
             .map_err(|e| Error::Commit(e.to_string()))?;
->>>>>>> 688c238d
 
         // print the 2 exe commitments
         use openvm_stark_sdk::openvm_stark_backend::p3_field::PrimeField32;
+        let commits = AppExecutionCommit::compute(
+            &app_pk.app_vm_pk.vm_config,
+            &app_committed_exe,
+            &app_pk.leaf_committed_exe,
+        );
         let exe_commit = commits.exe_commit.map(|x| x.as_canonical_u32());
         let leaf_commit = commits
             .leaf_vm_verifier_commit
             .map(|x| x.as_canonical_u32());
         debug!(name: "exe-commitment", prover_name = Type::NAME, raw = ?exe_commit, as_bn254 = ?commits.exe_commit_to_bn254());
         debug!(name: "leaf-commitment", prover_name = Type::NAME, raw = ?leaf_commit, as_bn254 = ?commits.app_config_commit_to_bn254());
-        Ok((app_committed_exe, app_pk, commits))
+        Ok((app_committed_exe, Arc::new(app_pk), commits))
     }
 
     /// Dump assets required to setup verifier-only mode.
