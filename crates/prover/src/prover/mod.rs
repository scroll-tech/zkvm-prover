--- conflicted
+++ resolved
@@ -119,14 +119,7 @@
     }
 
     /// Get or initialize the prover lazily
-<<<<<<< HEAD
     fn get_prover_mut(&mut self) -> Result<&mut StarkProver<DefaultStarkEngine, SdkVmGpuBuilder, NativeGpuBuilder>, Error> {
-=======
-    fn get_prover_mut(
-        &mut self,
-    ) -> Result<&mut StarkProver<DefaultStarkEngine, SdkVmCpuBuilder, NativeCpuBuilder>, Error>
-    {
->>>>>>> b3764c67
         if self.prover.get().is_none() {
             tracing::info!("Lazy initializing prover...");
             let sdk = self.get_sdk()?;
@@ -279,7 +272,6 @@
     pub fn gen_proof_stark(&mut self, stdin: StdIn) -> Result<StarkProof, Error> {
         // Here we always do an execution of the guest program to get the cycle count.
         // and do precheck before proving like ensure PI != 0
-        let total_cycle = self.execute_and_check(&stdin)?;
         let t = std::time::Instant::now();
         let total_cycles = self.execute_and_check(&stdin)?;
         let execution_time_mills = t.elapsed().as_millis() as u64;
@@ -316,11 +308,7 @@
             .map_err(|e| Error::GenProof(e.to_string()))?;
         let proving_time_mills = t.elapsed().as_millis() as u64;
         let prove_speed =
-<<<<<<< HEAD
-            (total_cycle as f32 / 1000_000.0f32) / (proving_time_mills as f32 / 1000.0f32); // MHz
-=======
             (total_cycles as f32 / 1_000_000.0f32) / (proving_time_mills as f32 / 1000.0f32); // MHz
->>>>>>> b3764c67
         tracing::info!("{} proving speed: {:.2}MHz", self.prover_name, prove_speed);
         let stat = StarkProofStat {
             total_cycles,
