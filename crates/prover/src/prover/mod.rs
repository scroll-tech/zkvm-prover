--- conflicted
+++ resolved
@@ -236,21 +236,11 @@
         let total_cycles = self.execute_and_check(&stdin)?;
         let execution_time_mills = t.elapsed().as_millis() as u64;
 
-<<<<<<< HEAD
+        
+        let t = std::time::Instant::now();
         let proof = self
             .prover
             .prove(stdin)
-=======
-        let sdk = Sdk::new();
-        let t = std::time::Instant::now();
-        let proof = sdk
-            .generate_e2e_stark_proof(
-                self.app_pk.clone(),
-                self.app_committed_exe.clone(),
-                AGG_STARK_PROVING_KEY.clone(),
-                stdin,
-            )
->>>>>>> c24f8649
             .map_err(|e| Error::GenProof(e.to_string()))?;
         let proving_time_mills = t.elapsed().as_millis() as u64;
         let stat = StarkProofStat {
