--- conflicted
+++ resolved
@@ -256,16 +256,6 @@
             )
             .map_err(|e| Error::GenProof(e.to_string()))?;
         let proving_time_mills = t.elapsed().as_millis() as u64;
-<<<<<<< HEAD
-        let prove_speed =
-            (total_cycles as f32 / 1_000_000.0f32) / (proving_time_mills as f32 / 1000.0f32); // MHz
-        tracing::info!("{} proving speed: {:.2}MHz", self.prover_name, prove_speed);
-        let stat = StarkProofStat {
-            total_cycles,
-            proving_time_mills,
-            execution_time_mills,
-        };
-=======
         let time_s = proving_time_mills as f32 / 1000.0f32;
         let prove_speed = (total_cycles as f32 / 1_000_000.0f32) / (time_s); // MHz
         tracing::info!(
@@ -273,7 +263,11 @@
             self.prover_name,
             prove_speed
         );
->>>>>>> 14c2b636
+        let stat = StarkProofStat {
+            total_cycles,
+            proving_time_mills,
+            execution_time_mills,
+        };
         let proof = StarkProof {
             proofs: vec![proof.proof],
             public_values: proof.user_public_values,
