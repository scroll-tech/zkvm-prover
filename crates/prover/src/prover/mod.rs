use std::{
    path::{Path, PathBuf},
    sync::Arc,
};

use once_cell::sync::Lazy;
<<<<<<< HEAD
use openvm_circuit::system::program::trace::VmCommittedExe;
use openvm_native_recursion::halo2::utils::CacheHalo2ParamsReader;
=======
use openvm_circuit::{arch::SingleSegmentVmExecutor, system::program::trace::VmCommittedExe};
use openvm_native_recursion::halo2::{
    RawEvmProof,
    utils::{CacheHalo2ParamsReader, Halo2ParamsReader},
    wrapper::Halo2WrapperProvingKey,
};
>>>>>>> 9fe6b653
use openvm_sdk::{
    DefaultStaticVerifierPvHandler, NonRootCommittedExe, Sdk, StdIn,
    commit::AppExecutionCommit,
    config::{AggConfig, AggStarkConfig, SdkVmConfig},
    keygen::{AggProvingKey, AggStarkProvingKey, AppProvingKey},
    types::EvmProof as OpenVmEvmProf,
};
<<<<<<< HEAD
use openvm_sdk::{config::SdkVmCpuBuilder, fs::read_exe_from_file};
use scroll_zkvm_verifier::verifier::verify_stark_proof;
use tracing::{debug, instrument};
=======
use openvm_stark_sdk::config::baby_bear_poseidon2::BabyBearPoseidon2Engine;
use tracing::instrument;
>>>>>>> 9fe6b653

// Re-export from openvm_sdk.
pub use openvm_sdk::{self, SC};

use crate::{
    Error,
<<<<<<< HEAD
    proof::{PersistableProof, ProofMetadata, WrappedProof},
    setup::read_app_config,
    task::ProvingTask,
};

use scroll_zkvm_types::proof::{EvmProof, ProofEnum, StarkProof};

mod batch;
pub use batch::{BatchProver, BatchProverType};

mod bundle;
pub use bundle::{BundleProverEuclidV2, BundleProverTypeEuclidV2, GenericBundleProverType};

mod chunk;
pub use chunk::{ChunkProver, ChunkProverType, GenericChunkProverType};
=======
    setup::{read_app_config, read_app_exe},
    task::ProvingTask,
};

use scroll_zkvm_types::proof::{EvmProof, ProofEnum, RootProof};
>>>>>>> 9fe6b653

/// Proving key for STARK aggregation. Primarily used to aggregate
/// [continuation proofs][openvm_sdk::prover::vm::ContinuationVmProof].
static AGG_STARK_PROVING_KEY: Lazy<AggStarkProvingKey> =
    Lazy::new(|| AggStarkProvingKey::keygen(AggStarkConfig::default()).unwrap());

/// The default directory to locate openvm's halo2 SRS parameters.
const DEFAULT_PARAMS_DIR: &str = concat!(env!("HOME"), "/.openvm/params/");

/// The environment variable that needs to be set in order to configure the directory from where
/// Prover can read HALO2 trusted setup parameters.
const ENV_HALO2_PARAMS_DIR: &str = "ENV_HALO2_PARAMS_DIR";

/// File descriptor for the root verifier's VM config.
const FD_ROOT_VERIFIER_VM_CONFIG: &str = "root-verifier-vm-config";

/// File descriptor for the root verifier's committed exe.
const FD_ROOT_VERIFIER_COMMITTED_EXE: &str = "root-verifier-committed-exe";

<<<<<<< HEAD
pub trait Commitments {
    const EXE_COMMIT: [u32; 8];
    const VM_COMMIT: [u32; 8];
}

=======
>>>>>>> 9fe6b653
/// Types used in the outermost proof construction and verification, i.e. the EVM-compatible layer.
/// This is required only for [BundleProver].
pub struct EvmProverVerifier {
    pub reader: CacheHalo2ParamsReader,
    pub agg_pk: AggProvingKey,
    /// The contract bytecode for the EVM verifier contract.
    pub verifier_contract: Vec<u8>,
}

/// Generic prover.
pub struct Prover {
    /// Prover name
    pub prover_name: String,
    /// Commitment to app exe.
    pub app_committed_exe: Arc<NonRootCommittedExe>,
    /// App specific proving key.
    pub app_pk: Arc<AppProvingKey<SdkVmConfig>>,
    /// Optional data for the outermost layer, i.e. EVM-compatible.
    pub evm_prover: Option<EvmProverVerifier>,
    /// Optional directory to cache generated proofs. If such a cached proof is located, then its
    /// returned instead of re-generating a proof.
    pub cache_dir: Option<PathBuf>,
<<<<<<< HEAD
    pub config: ProverConfig,

    _type: PhantomData<Type>,
=======
>>>>>>> 9fe6b653
}

/// Alias for convenience.
type InitRes = (Arc<VmCommittedExe<SC>>, Arc<AppProvingKey<SdkVmConfig>>);

/// Configure the [`Prover`].
#[derive(Debug, Clone, Default)]
pub struct ProverConfig {
    /// Path to find applications's app.vmexe.
    pub path_app_exe: PathBuf,
    /// Path to find application's OpenVM config.
    pub path_app_config: PathBuf,
    /// An optional directory to cache generated proofs.
    ///
    /// If a proof is already available in the cache directory, the proof generation method will
    /// early return with the available proof on disk.
    pub dir_cache: Option<PathBuf>,
    /// An optional directory to locate HALO2 trusted setup parameters.
    pub dir_halo2_params: Option<PathBuf>,
    /// The maximum length for a single OpenVM segment.
    pub segment_len: Option<usize>,
}

const COMMON_SEGMENT_SIZE: usize = (1 << 22) - 100;

impl Prover {
    /// Setup the [`Prover`] given paths to the application's exe and proving key.
    #[instrument("Prover::setup")]
    pub fn setup(config: ProverConfig, with_evm: bool, name: Option<&str>) -> Result<Self, Error> {
        let (app_committed_exe, app_pk) = Self::init(&config)?;

<<<<<<< HEAD
        let evm_prover = Type::EVM
            .then(|| Self::setup_evm_prover(&config))
=======
        let evm_prover = with_evm
            .then(|| Self::setup_evm_prover(&config, &app_committed_exe, &app_pk))
>>>>>>> 9fe6b653
            .transpose()?;

        Ok(Self {
            app_committed_exe,
            app_pk,
            evm_prover,
<<<<<<< HEAD
            cache_dir: config.dir_cache.clone(),
            config: config,
            _type: PhantomData,
=======
            cache_dir: config.dir_cache,
            prover_name: name.unwrap_or("universal").to_string(),
>>>>>>> 9fe6b653
        })
    }

    /// Read app exe, proving key and return committed data.
    #[instrument("Prover::init")]
    pub fn init(config: &ProverConfig) -> Result<InitRes, Error> {
        let app_exe = read_exe_from_file(&config.path_app_exe).unwrap();
        let mut app_config = read_app_config(&config.path_app_config)?;
        let segment_len = config.segment_len.unwrap_or(COMMON_SEGMENT_SIZE);
        app_config.app_vm_config.system.config = app_config
            .app_vm_config
            .system
            .config
            .with_max_segment_len(segment_len);

        let sdk = Sdk::new();
        let app_pk = sdk
            .app_keygen(app_config)
            .map_err(|e| Error::Keygen(e.to_string()))?;
        let app_committed_exe = sdk
            .commit_app_exe(app_pk.app_fri_params(), app_exe)
            .map_err(|e| Error::Commit(e.to_string()))?;

        Ok((app_committed_exe, Arc::new(app_pk)))
    }

    /// Directly dump the universal verifier, and also persist the staffs if path is provided
    pub fn dump_universal_verifier<P: AsRef<Path>>(
        &self,
        dir: Option<P>,
    ) -> Result<scroll_zkvm_verifier::verifier::UniversalVerifier, Error> {
        use scroll_zkvm_verifier::verifier::UniversalVerifier as Verifier;

        let root_verifier_pk = &AGG_STARK_PROVING_KEY.root_verifier_pk;
        let vm_config = root_verifier_pk.vm_pk.vm_config.clone();
        let root_committed_exe: &VmCommittedExe<_> = &root_verifier_pk.root_committed_exe;

        if let Some(dir) = dir {
            let path_vm_config = dir.as_ref().join(FD_ROOT_VERIFIER_VM_CONFIG);
            let path_root_committed_exe = dir.as_ref().join(FD_ROOT_VERIFIER_COMMITTED_EXE);

            crate::utils::write_bin(&path_vm_config, &vm_config)?;
            crate::utils::write_bin(&path_root_committed_exe, &root_committed_exe)?;
            // note the verifier.bin has been written in setup evm prover
        }

        Ok(if let Some(evm_prover) = &self.evm_prover {
            Verifier {
                root_committed_exe: root_committed_exe.clone(),
                evm_verifier: evm_prover.verifier_contract.clone(),
            }
        } else {
            Verifier {
                root_committed_exe: root_committed_exe.clone(),
                evm_verifier: Vec::new(),
            }
        })
    }

    /// Dump assets required to setup verifier-only mode.
<<<<<<< HEAD
    pub fn dump_verifier<P: AsRef<Path>>(&self, dir: P) -> Result<PathBuf, Error> {
        if !Type::EVM {
=======
    pub fn dump_verifier<P: AsRef<Path>>(&self, dir: P) -> Result<(PathBuf, PathBuf), Error> {
        if self.evm_prover.is_none() {
>>>>>>> 9fe6b653
            return Err(Error::Custom(
                "dump_verifier only at bundle-prover".to_string(),
            ));
        };
        let root_verifier_pk = &AGG_STARK_PROVING_KEY.root_verifier_pk;
        let root_committed_exe: &VmCommittedExe<_> = &root_verifier_pk.root_committed_exe;

        let path_root_committed_exe = dir.as_ref().join(FD_ROOT_VERIFIER_COMMITTED_EXE);

        crate::utils::write_bin(&path_root_committed_exe, &root_committed_exe)?;

        Ok(path_root_committed_exe)
    }

    /// Pick up loaded app commit as "vk" in proof, to distinguish from which circuit the proof comes
    pub fn get_app_vk(&self) -> Vec<u8> {
        let commits = AppExecutionCommit::compute(
            &self.app_pk.app_vm_pk.vm_config,
            &self.app_committed_exe,
            &self.app_pk.leaf_committed_exe,
        );

        let exe = commits.app_exe_commit.to_u32_digest();
        let leaf = commits.app_vm_commit.to_u32_digest();

        scroll_zkvm_types::types_agg::ProgramCommitment { exe, leaf }.serialize()
    }

    /// Pick up the actual vk (serialized) for evm proof, would be empty if prover
    /// do not contain evm prover
    pub fn get_evm_vk(&self) -> Vec<u8> {
        self.evm_prover
            .as_ref()
            .map(|evm_prover| {
                scroll_zkvm_verifier::evm::serialize_vk(
                    evm_prover.agg_pk.halo2_pk.wrapper.pinning.pk.get_vk(),
                )
            })
            .unwrap_or_default()
    }

    /// Simple wrapper of gen_proof_stark/snark, Early-return if a proof is found in disc,
    /// otherwise generate and return the proof after writing to disc.
    #[instrument("Prover::gen_proof_universal", skip_all, fields(task_id))]
    pub fn gen_proof_universal(
        &self,
        task: &impl ProvingTask,
        with_snark: bool,
    ) -> Result<ProofEnum, Error> {
<<<<<<< HEAD
        // Generate a new proof.
        Ok(if !with_snark {
            self.gen_proof_stark(task)?.into()
        } else {
            EvmProof::from(self.gen_proof_snark(task)?).into()
        })
    }

    /// Early-return if a proof is found in disc, otherwise generate and return the proof after
    /// writing to disc.
    /// TODO: would be deprecated later
    #[instrument("Prover::gen_proof", skip_all, fields(task_id, prover_name = Type::NAME))]
    pub fn gen_proof(
        &self,
        task: &Type::ProvingTask,
    ) -> Result<WrappedProof<Type::ProofMetadata>, Error> {
        let task_id = task.identifier();

        // Try reading proof from cache if available, and early return in that case.
        if let Some(dir) = &self.cache_dir {
            let path_proof = dir.join(Self::fd_proof(task));
            debug!(name: "try_read_proof", ?task_id, ?path_proof);

            if let Ok(proof) =
                <WrappedProof<Type::ProofMetadata> as PersistableProof>::from_json(&path_proof)
            {
                verify_stark_proof(
                    proof.proof.as_stark_proof().unwrap(),
                    Type::EXE_COMMIT,
                    Type::VM_COMMIT,
                )
                .unwrap();
                debug!(name: "early_return_proof", ?task_id);
                return Ok(proof);
            }
        }

        // Generate a new proof.
        assert!(!Type::EVM, "Prover::gen_proof not for EVM-prover");
        let metadata = Self::metadata_with_prechecks(task)?;

        // sanity check for using expected program commit
        let _ = Self::get_verify_program_commitment(&self.app_committed_exe, &self.app_pk, false);

        let proof = self.gen_proof_universal(task, false)?;
        let wrapped_proof = metadata.new_proof(proof, Some(self.get_app_vk().as_slice()));

        wrapped_proof.sanity_check(task.fork_name());

        // Write proof to disc if caching was enabled.
        if let Some(dir) = &self.cache_dir {
            let path_proof = dir.join(Self::fd_proof(task));
            debug!(name: "try_write_root_proof", ?task_id, ?path_proof);

            wrapped_proof.dump(&path_proof)?;
        }

        Ok(wrapped_proof)
    }

    /// Early-return if a proof is found in disc, otherwise generate and return the proof after
    /// writing to disc.
    /// TODO: would be deprecated later
    #[instrument("Prover::gen_proof_evm", skip_all, fields(task_id))]
    pub fn gen_proof_evm(
        &self,
        task: &Type::ProvingTask,
    ) -> Result<WrappedProof<Type::ProofMetadata>, Error> {
=======
>>>>>>> 9fe6b653
        let task_id = task.identifier();
        tracing::debug!(name: "generate_root_verifier_input", task_id);

        let stdin = task
            .build_guest_input()
            .map_err(|e| Error::GenProof(e.to_string()))?;

        // Generate a new proof.
        let proof = if !with_snark {
            self.gen_proof_stark(stdin)?.into()
        } else {
            EvmProof::from(self.gen_proof_snark(stdin)?).into()
        };

<<<<<<< HEAD
        // sanity check for evm proof match the program commit
        assert_eq!(
            proof.app_commit.app_exe_commit.to_u32_digest(),
            Type::EXE_COMMIT,
            "commitment is not match in generate evm proof",
        );
        assert_eq!(
            proof.app_commit.app_vm_commit.to_u32_digest(),
            Type::VM_COMMIT,
            "commitment is not match in generate evm proof",
        );

        let wrapped_proof =
            metadata.new_proof(EvmProof::from(proof), Some(self.get_evm_vk().as_slice()));

        wrapped_proof.sanity_check(task.fork_name());

        // Write proof to disc if caching was enabled.
        if let Some(dir) = &self.cache_dir {
            let path_proof = dir.join(Self::fd_proof(task));
            debug!(name: "try_write_proof", ?task_id, ?path_proof);

            wrapped_proof.dump(&path_proof)?;
        }

        Ok(wrapped_proof)
    }

    /// Validate some pre-checks on the proving task and construct proof metadata.
    #[instrument("Prover::metadata_with_prechecks", skip_all, fields(?task_id = task.identifier()))]
    pub fn metadata_with_prechecks(task: &Type::ProvingTask) -> Result<Type::ProofMetadata, Error> {
        Type::metadata_with_prechecks(task)
    }

    /// Verify an [evm proof][evm_proof].
    ///
    /// [evm_proof][openvm_native_recursion::halo2::EvmProof]
    #[instrument("Prover::verify_proof_evm", skip_all)]
    pub fn verify_proof_evm(&self, proof: &WrappedProof<Type::ProofMetadata>) -> Result<(), Error> {
        let evm_proof = proof.proof.as_evm_proof().ok_or(Error::VerifyProof(
            "verify_proof_evm expects EvmProof".to_string(),
        ))?;
        let contract = &self
            .evm_prover
            .as_ref()
            .expect("uninited")
            .verifier_contract;
        let gas_cost =
            scroll_zkvm_verifier::evm::verify_evm_proof(contract, &evm_proof.clone().into())
                .map_err(|e| Error::VerifyProof(format!("EVM-proof verification failed: {e}")))?;

        tracing::info!(name: "verify_evm_proof", ?gas_cost);

        Ok(())
    }

    /// Execute the guest program to get the cycle count.
    pub fn execute_and_check(&self, stdin: &StdIn) -> Result<u64, Error> {
        let config = self.app_pk.app_vm_pk.vm_config.clone();
        let exe = self.app_committed_exe.exe.clone();
        let exec_result = crate::utils::vm::execute_guest(config, exe, stdin)?;
        Ok(exec_result.total_cycle as u64)
=======
        tracing::info!(
            "app proof generated for {}, task id {task_id}, isevm {with_snark}",
            self.prover_name
        );
        Ok(proof)
    }

    /// Execute the guest program to get the cycle count.
    pub fn execute_and_check_with_full_result(
        &self,
        stdin: &StdIn,
        mock_prove: bool,
    ) -> Result<crate::utils::vm::ExecutionResult, Error> {
        let config = self.app_pk.app_vm_pk.vm_config.clone();
        let exe = self.app_committed_exe.exe.clone();
        let debug_input = crate::utils::vm::DebugInput {
            mock_prove,
            commited_exe: mock_prove.then(|| self.app_committed_exe.clone()),
        };
        let exec_result = crate::utils::vm::execute_guest(config, exe, stdin, &debug_input)?;
        Ok(exec_result)
    }

    /// Execute the guest program to get the cycle count.
    pub fn execute_and_check(&self, stdin: &StdIn, mock_prove: bool) -> Result<u64, Error> {
        self.execute_and_check_with_full_result(stdin, mock_prove)
            .map(|res| res.total_cycle)
>>>>>>> 9fe6b653
    }

    /// Setup the EVM prover-verifier.
    fn setup_evm_prover(config: &ProverConfig) -> Result<EvmProverVerifier, Error> {
        tracing::info!("setting up evm prover");
        // The HALO2 directory is set in the following order:
        // 1. If the optional dir_halo2_params is set: use it.
        // 2. If the optional dir_halo2_params is not set: try to read from env variable.
        // 3. If the env var is not set: use the default directory.
        let dir_halo2_params = config
            .dir_halo2_params
            .clone()
            .ok_or(std::env::var(ENV_HALO2_PARAMS_DIR))
            .unwrap_or(Path::new(DEFAULT_PARAMS_DIR).to_path_buf());

        let halo2_params_reader = CacheHalo2ParamsReader::new(&dir_halo2_params);
        tracing::info!("setting up evm prover 1");
        let pk_file = std::env::var("HOME").unwrap() + "/.openvm/agg_halo2.pk";
        println!("pk_file {pk_file}");
        let is_pk_file_existed = std::path::Path::new(&pk_file).exists();
        println!("is_pk_file_existed {is_pk_file_existed}");
        let agg_pk = if is_pk_file_existed {
            // 1.5min
            AggProvingKey {
                agg_stark_pk: AGG_STARK_PROVING_KEY.clone(),
                halo2_pk: openvm_sdk::fs::read_agg_halo2_pk_from_file(pk_file).unwrap(),
            }
        } else {
            // 5min
            Sdk::new()
                .agg_keygen(
                    AggConfig::default(),
                    &halo2_params_reader,
                    &DefaultStaticVerifierPvHandler,
                )
                .map_err(|e| Error::Setup {
                    path: dir_halo2_params,
                    src: e.to_string(),
                })?
        };

        tracing::info!("setting up evm prover 2");
        let path_verifier_bin = config
            .path_app_exe
            .parent()
            .map(|dir| dir.join("verifier.bin"));
        let verifier_contract = Sdk::new()
            .generate_halo2_verifier_solidity(&halo2_params_reader, &agg_pk)
            .unwrap();
        tracing::info!("setting up evm prover 3");
        if let Some(path) = path_verifier_bin {
            crate::utils::write(path, &verifier_contract.artifact.bytecode)?;
        }

        tracing::info!("sett up evm prover done");
        Ok(EvmProverVerifier {
            reader: halo2_params_reader,
            //halo2_prover,
            agg_pk,
            verifier_contract: verifier_contract.artifact.bytecode,
        })
    }

    /// Generate a [root proof][root_proof].
    ///
    /// [root_proof][openvm_sdk::verifier::root::types::RootVmVerifierInput]
<<<<<<< HEAD
    fn gen_proof_stark(&self, task: &impl ProvingTask) -> Result<StarkProof, Error> {
        let stdin = task
            .build_guest_input()
            .map_err(|e| Error::GenProof(e.to_string()))?;

=======
    pub fn gen_proof_stark(&self, stdin: StdIn) -> Result<RootProof, Error> {
        let mock_prove = std::env::var("MOCK_PROVE").as_deref() == Ok("true");
>>>>>>> 9fe6b653
        // Here we always do an execution of the guest program to get the cycle count.
        // and do precheck before proving like ensure PI != 0

<<<<<<< HEAD
        tracing::info!("===> cycle total");
        let cycle = self.execute_and_check(&stdin)?;
        tracing::info!("cycle total {}", cycle);
        //unimplemented!("stop");
        let task_id = task.identifier();

        tracing::debug!(name: "generate_root_verifier_input", ?task_id);
        let sdk = Sdk::new();
        let proof = sdk
            .generate_e2e_stark_proof(
                SdkVmCpuBuilder,
                self.app_pk.clone(),
                self.app_committed_exe.clone(),
                AGG_STARK_PROVING_KEY.clone(),
                stdin,
            )
            .unwrap();
        println!("verifing root proof");
        verify_stark_proof(&proof, Type::EXE_COMMIT, Type::VM_COMMIT).unwrap();
        println!("verifing root proof done");
=======
        let app_prover = AppProver::<_, BabyBearPoseidon2Engine>::new(
            self.app_pk.app_vm_pk.clone(),
            self.app_committed_exe.clone(),
        );
        // TODO: should we cache the app_proof?
        let app_proof = app_prover.generate_app_proof(stdin);

        let agg_prover = AggStarkProver::<BabyBearPoseidon2Engine>::new(
            AGG_STARK_PROVING_KEY.clone(),
            self.app_pk.leaf_committed_exe.clone(),
            Default::default(),
        );
        let proof = agg_prover.generate_root_verifier_input(app_proof);
>>>>>>> 9fe6b653
        Ok(proof)
    }

    /// Generate an [evm proof][evm_proof].
    ///
    /// [evm_proof][openvm_native_recursion::halo2::EvmProof]
<<<<<<< HEAD
    fn gen_proof_snark(&self, task: &impl ProvingTask) -> Result<OpenVmEvmProf, Error> {
        let stdin = task
            .build_guest_input()
            .map_err(|e| Error::GenProof(e.to_string()))?;
        tracing::info!("===> cycle total");
        let cycle = self.execute_and_check(&stdin)?;
        tracing::info!("cycle total {}", cycle);
        let sdk = Sdk::new();
        let evm_proof = sdk
            .generate_evm_proof(
                &self.evm_prover.as_ref().unwrap().reader,
                SdkVmCpuBuilder,
                self.app_pk.clone(),
                self.app_committed_exe.clone(),
                self.evm_prover.as_ref().unwrap().agg_pk.clone(),
                stdin,
            )
            .unwrap();

        Ok(evm_proof)
    }

    fn get_verify_program_commitment(
        app_committed_exe: &NonRootCommittedExe,
        app_pk: &AppProvingKey<SdkVmConfig>,
        debug_out: bool,
    ) -> (AppExecutionCommit, [[u32; 8]; 2]) {
        let commits = AppExecutionCommit::compute(
            &app_pk.app_vm_pk.vm_config,
            app_committed_exe,
            &app_pk.leaf_committed_exe,
        );

        let exe_commit = commits.app_exe_commit.to_u32_digest();
        let vm_commit = commits.app_vm_commit.to_u32_digest();

        // print the 2 exe commitments
        if debug_out {
            debug!(name: "exe-commitment", prover_name = Type::NAME, raw = ?exe_commit, as_bn254 = ?commits.app_exe_commit.to_bn254());
            debug!(name: "vm-commitment", prover_name = Type::NAME, raw = ?vm_commit, as_bn254 = ?commits.app_vm_commit.to_bn254());
        }

        assert_eq!(
            vm_commit,
            Type::VM_COMMIT,
            "read unmatched app commitment from app"
        );
        assert_eq!(
            exe_commit,
            Type::EXE_COMMIT,
            "read unmatched exe commitment from app"
        );
        (commits, [exe_commit, vm_commit])
    }
}

pub trait ProverType {
    /// The name given to the prover, this is also used as a prefix while storing generated proofs
    /// to disc.
    const NAME: &'static str;

    /// Whether this prover generates SNARKs that are EVM-verifiable. In our context, only the
    /// [`BundleProver`] has the EVM set to `true`.
    const EVM: bool;

    /// The size of a segment, i.e. the max height of its chips.
    const SEGMENT_SIZE: usize;

    /// The app program's exe commitment.
    const EXE_COMMIT: [u32; 8];

    /// The app program's vm commitment.
    const VM_COMMIT: [u32; 8];

    /// The task provided as argument during proof generation process.
    type ProvingTask: ProvingTask;

    /// The metadata accompanying the wrapper proof generated by this prover.
    type ProofMetadata: ProofMetadata;

    /// Provided the proving task, computes the proof metadata.
    fn metadata_with_prechecks(task: &Self::ProvingTask) -> Result<Self::ProofMetadata, Error>;
=======
    pub fn gen_proof_snark(&self, stdin: StdIn) -> Result<RawEvmProof, Error> {
        let evm_proof: RawEvmProof = self
            .evm_prover
            .as_ref()
            .expect("Prover::gen_proof_snark expects EVM-prover setup")
            .halo2_prover
            .generate_proof_for_evm(stdin)
            .try_into()
            .map_err(|e| Error::GenProof(format!("{}", e)))?;

        Ok(evm_proof)
    }
>>>>>>> 9fe6b653
}<|MERGE_RESOLUTION|>--- conflicted
+++ resolved
@@ -4,17 +4,12 @@
 };
 
 use once_cell::sync::Lazy;
-<<<<<<< HEAD
 use openvm_circuit::system::program::trace::VmCommittedExe;
 use openvm_native_recursion::halo2::utils::CacheHalo2ParamsReader;
-=======
-use openvm_circuit::{arch::SingleSegmentVmExecutor, system::program::trace::VmCommittedExe};
 use openvm_native_recursion::halo2::{
     RawEvmProof,
     utils::{CacheHalo2ParamsReader, Halo2ParamsReader},
     wrapper::Halo2WrapperProvingKey,
-};
->>>>>>> 9fe6b653
 use openvm_sdk::{
     DefaultStaticVerifierPvHandler, NonRootCommittedExe, Sdk, StdIn,
     commit::AppExecutionCommit,
@@ -22,43 +17,20 @@
     keygen::{AggProvingKey, AggStarkProvingKey, AppProvingKey},
     types::EvmProof as OpenVmEvmProf,
 };
-<<<<<<< HEAD
 use openvm_sdk::{config::SdkVmCpuBuilder, fs::read_exe_from_file};
 use scroll_zkvm_verifier::verifier::verify_stark_proof;
-use tracing::{debug, instrument};
-=======
-use openvm_stark_sdk::config::baby_bear_poseidon2::BabyBearPoseidon2Engine;
 use tracing::instrument;
->>>>>>> 9fe6b653
 
 // Re-export from openvm_sdk.
 pub use openvm_sdk::{self, SC};
 
 use crate::{
     Error,
-<<<<<<< HEAD
-    proof::{PersistableProof, ProofMetadata, WrappedProof},
     setup::read_app_config,
     task::ProvingTask,
 };
 
 use scroll_zkvm_types::proof::{EvmProof, ProofEnum, StarkProof};
-
-mod batch;
-pub use batch::{BatchProver, BatchProverType};
-
-mod bundle;
-pub use bundle::{BundleProverEuclidV2, BundleProverTypeEuclidV2, GenericBundleProverType};
-
-mod chunk;
-pub use chunk::{ChunkProver, ChunkProverType, GenericChunkProverType};
-=======
-    setup::{read_app_config, read_app_exe},
-    task::ProvingTask,
-};
-
-use scroll_zkvm_types::proof::{EvmProof, ProofEnum, RootProof};
->>>>>>> 9fe6b653
 
 /// Proving key for STARK aggregation. Primarily used to aggregate
 /// [continuation proofs][openvm_sdk::prover::vm::ContinuationVmProof].
@@ -78,14 +50,6 @@
 /// File descriptor for the root verifier's committed exe.
 const FD_ROOT_VERIFIER_COMMITTED_EXE: &str = "root-verifier-committed-exe";
 
-<<<<<<< HEAD
-pub trait Commitments {
-    const EXE_COMMIT: [u32; 8];
-    const VM_COMMIT: [u32; 8];
-}
-
-=======
->>>>>>> 9fe6b653
 /// Types used in the outermost proof construction and verification, i.e. the EVM-compatible layer.
 /// This is required only for [BundleProver].
 pub struct EvmProverVerifier {
@@ -108,12 +72,7 @@
     /// Optional directory to cache generated proofs. If such a cached proof is located, then its
     /// returned instead of re-generating a proof.
     pub cache_dir: Option<PathBuf>,
-<<<<<<< HEAD
     pub config: ProverConfig,
-
-    _type: PhantomData<Type>,
-=======
->>>>>>> 9fe6b653
 }
 
 /// Alias for convenience.
@@ -145,27 +104,17 @@
     pub fn setup(config: ProverConfig, with_evm: bool, name: Option<&str>) -> Result<Self, Error> {
         let (app_committed_exe, app_pk) = Self::init(&config)?;
 
-<<<<<<< HEAD
-        let evm_prover = Type::EVM
+        let evm_prover = with_evm
             .then(|| Self::setup_evm_prover(&config))
-=======
-        let evm_prover = with_evm
-            .then(|| Self::setup_evm_prover(&config, &app_committed_exe, &app_pk))
->>>>>>> 9fe6b653
             .transpose()?;
 
         Ok(Self {
             app_committed_exe,
             app_pk,
             evm_prover,
-<<<<<<< HEAD
             cache_dir: config.dir_cache.clone(),
             config: config,
-            _type: PhantomData,
-=======
-            cache_dir: config.dir_cache,
             prover_name: name.unwrap_or("universal").to_string(),
->>>>>>> 9fe6b653
         })
     }
 
@@ -226,13 +175,8 @@
     }
 
     /// Dump assets required to setup verifier-only mode.
-<<<<<<< HEAD
     pub fn dump_verifier<P: AsRef<Path>>(&self, dir: P) -> Result<PathBuf, Error> {
-        if !Type::EVM {
-=======
-    pub fn dump_verifier<P: AsRef<Path>>(&self, dir: P) -> Result<(PathBuf, PathBuf), Error> {
         if self.evm_prover.is_none() {
->>>>>>> 9fe6b653
             return Err(Error::Custom(
                 "dump_verifier only at bundle-prover".to_string(),
             ));
@@ -282,83 +226,18 @@
         task: &impl ProvingTask,
         with_snark: bool,
     ) -> Result<ProofEnum, Error> {
-<<<<<<< HEAD
-        // Generate a new proof.
-        Ok(if !with_snark {
-            self.gen_proof_stark(task)?.into()
-        } else {
-            EvmProof::from(self.gen_proof_snark(task)?).into()
-        })
-    }
-
-    /// Early-return if a proof is found in disc, otherwise generate and return the proof after
-    /// writing to disc.
-    /// TODO: would be deprecated later
-    #[instrument("Prover::gen_proof", skip_all, fields(task_id, prover_name = Type::NAME))]
-    pub fn gen_proof(
-        &self,
-        task: &Type::ProvingTask,
-    ) -> Result<WrappedProof<Type::ProofMetadata>, Error> {
         let task_id = task.identifier();
-
-        // Try reading proof from cache if available, and early return in that case.
-        if let Some(dir) = &self.cache_dir {
-            let path_proof = dir.join(Self::fd_proof(task));
-            debug!(name: "try_read_proof", ?task_id, ?path_proof);
-
-            if let Ok(proof) =
-                <WrappedProof<Type::ProofMetadata> as PersistableProof>::from_json(&path_proof)
-            {
+        tracing::debug!(name: "generate_root_verifier_input", task_id);
+
+        let stdin = task
+            .build_guest_input()
+            .map_err(|e| Error::GenProof(e.to_string()))?;
                 verify_stark_proof(
                     proof.proof.as_stark_proof().unwrap(),
                     Type::EXE_COMMIT,
                     Type::VM_COMMIT,
                 )
                 .unwrap();
-                debug!(name: "early_return_proof", ?task_id);
-                return Ok(proof);
-            }
-        }
-
-        // Generate a new proof.
-        assert!(!Type::EVM, "Prover::gen_proof not for EVM-prover");
-        let metadata = Self::metadata_with_prechecks(task)?;
-
-        // sanity check for using expected program commit
-        let _ = Self::get_verify_program_commitment(&self.app_committed_exe, &self.app_pk, false);
-
-        let proof = self.gen_proof_universal(task, false)?;
-        let wrapped_proof = metadata.new_proof(proof, Some(self.get_app_vk().as_slice()));
-
-        wrapped_proof.sanity_check(task.fork_name());
-
-        // Write proof to disc if caching was enabled.
-        if let Some(dir) = &self.cache_dir {
-            let path_proof = dir.join(Self::fd_proof(task));
-            debug!(name: "try_write_root_proof", ?task_id, ?path_proof);
-
-            wrapped_proof.dump(&path_proof)?;
-        }
-
-        Ok(wrapped_proof)
-    }
-
-    /// Early-return if a proof is found in disc, otherwise generate and return the proof after
-    /// writing to disc.
-    /// TODO: would be deprecated later
-    #[instrument("Prover::gen_proof_evm", skip_all, fields(task_id))]
-    pub fn gen_proof_evm(
-        &self,
-        task: &Type::ProvingTask,
-    ) -> Result<WrappedProof<Type::ProofMetadata>, Error> {
-=======
->>>>>>> 9fe6b653
-        let task_id = task.identifier();
-        tracing::debug!(name: "generate_root_verifier_input", task_id);
-
-        let stdin = task
-            .build_guest_input()
-            .map_err(|e| Error::GenProof(e.to_string()))?;
 
         // Generate a new proof.
         let proof = if !with_snark {
@@ -367,70 +246,6 @@
             EvmProof::from(self.gen_proof_snark(stdin)?).into()
         };
 
-<<<<<<< HEAD
-        // sanity check for evm proof match the program commit
-        assert_eq!(
-            proof.app_commit.app_exe_commit.to_u32_digest(),
-            Type::EXE_COMMIT,
-            "commitment is not match in generate evm proof",
-        );
-        assert_eq!(
-            proof.app_commit.app_vm_commit.to_u32_digest(),
-            Type::VM_COMMIT,
-            "commitment is not match in generate evm proof",
-        );
-
-        let wrapped_proof =
-            metadata.new_proof(EvmProof::from(proof), Some(self.get_evm_vk().as_slice()));
-
-        wrapped_proof.sanity_check(task.fork_name());
-
-        // Write proof to disc if caching was enabled.
-        if let Some(dir) = &self.cache_dir {
-            let path_proof = dir.join(Self::fd_proof(task));
-            debug!(name: "try_write_proof", ?task_id, ?path_proof);
-
-            wrapped_proof.dump(&path_proof)?;
-        }
-
-        Ok(wrapped_proof)
-    }
-
-    /// Validate some pre-checks on the proving task and construct proof metadata.
-    #[instrument("Prover::metadata_with_prechecks", skip_all, fields(?task_id = task.identifier()))]
-    pub fn metadata_with_prechecks(task: &Type::ProvingTask) -> Result<Type::ProofMetadata, Error> {
-        Type::metadata_with_prechecks(task)
-    }
-
-    /// Verify an [evm proof][evm_proof].
-    ///
-    /// [evm_proof][openvm_native_recursion::halo2::EvmProof]
-    #[instrument("Prover::verify_proof_evm", skip_all)]
-    pub fn verify_proof_evm(&self, proof: &WrappedProof<Type::ProofMetadata>) -> Result<(), Error> {
-        let evm_proof = proof.proof.as_evm_proof().ok_or(Error::VerifyProof(
-            "verify_proof_evm expects EvmProof".to_string(),
-        ))?;
-        let contract = &self
-            .evm_prover
-            .as_ref()
-            .expect("uninited")
-            .verifier_contract;
-        let gas_cost =
-            scroll_zkvm_verifier::evm::verify_evm_proof(contract, &evm_proof.clone().into())
-                .map_err(|e| Error::VerifyProof(format!("EVM-proof verification failed: {e}")))?;
-
-        tracing::info!(name: "verify_evm_proof", ?gas_cost);
-
-        Ok(())
-    }
-
-    /// Execute the guest program to get the cycle count.
-    pub fn execute_and_check(&self, stdin: &StdIn) -> Result<u64, Error> {
-        let config = self.app_pk.app_vm_pk.vm_config.clone();
-        let exe = self.app_committed_exe.exe.clone();
-        let exec_result = crate::utils::vm::execute_guest(config, exe, stdin)?;
-        Ok(exec_result.total_cycle as u64)
-=======
         tracing::info!(
             "app proof generated for {}, task id {task_id}, isevm {with_snark}",
             self.prover_name
@@ -446,11 +261,7 @@
     ) -> Result<crate::utils::vm::ExecutionResult, Error> {
         let config = self.app_pk.app_vm_pk.vm_config.clone();
         let exe = self.app_committed_exe.exe.clone();
-        let debug_input = crate::utils::vm::DebugInput {
-            mock_prove,
-            commited_exe: mock_prove.then(|| self.app_committed_exe.clone()),
-        };
-        let exec_result = crate::utils::vm::execute_guest(config, exe, stdin, &debug_input)?;
+        let exec_result = crate::utils::vm::execute_guest(config, exe, stdin)?;
         Ok(exec_result)
     }
 
@@ -458,7 +269,6 @@
     pub fn execute_and_check(&self, stdin: &StdIn, mock_prove: bool) -> Result<u64, Error> {
         self.execute_and_check_with_full_result(stdin, mock_prove)
             .map(|res| res.total_cycle)
->>>>>>> 9fe6b653
     }
 
     /// Setup the EVM prover-verifier.
@@ -525,33 +335,21 @@
     /// Generate a [root proof][root_proof].
     ///
     /// [root_proof][openvm_sdk::verifier::root::types::RootVmVerifierInput]
-<<<<<<< HEAD
-    fn gen_proof_stark(&self, task: &impl ProvingTask) -> Result<StarkProof, Error> {
-        let stdin = task
-            .build_guest_input()
-            .map_err(|e| Error::GenProof(e.to_string()))?;
-
-=======
-    pub fn gen_proof_stark(&self, stdin: StdIn) -> Result<RootProof, Error> {
-        let mock_prove = std::env::var("MOCK_PROVE").as_deref() == Ok("true");
->>>>>>> 9fe6b653
+    pub fn gen_proof_stark(&self, stdin: StdIn) -> Result<StarkProof, Error> {
         // Here we always do an execution of the guest program to get the cycle count.
         // and do precheck before proving like ensure PI != 0
 
-<<<<<<< HEAD
         tracing::info!("===> cycle total");
         let cycle = self.execute_and_check(&stdin)?;
         tracing::info!("cycle total {}", cycle);
         //unimplemented!("stop");
-        let task_id = task.identifier();
-
-        tracing::debug!(name: "generate_root_verifier_input", ?task_id);
         let sdk = Sdk::new();
         let proof = sdk
             .generate_e2e_stark_proof(
                 SdkVmCpuBuilder,
                 self.app_pk.clone(),
                 self.app_committed_exe.clone(),
+
                 AGG_STARK_PROVING_KEY.clone(),
                 stdin,
             )
@@ -559,33 +357,13 @@
         println!("verifing root proof");
         verify_stark_proof(&proof, Type::EXE_COMMIT, Type::VM_COMMIT).unwrap();
         println!("verifing root proof done");
-=======
-        let app_prover = AppProver::<_, BabyBearPoseidon2Engine>::new(
-            self.app_pk.app_vm_pk.clone(),
-            self.app_committed_exe.clone(),
-        );
-        // TODO: should we cache the app_proof?
-        let app_proof = app_prover.generate_app_proof(stdin);
-
-        let agg_prover = AggStarkProver::<BabyBearPoseidon2Engine>::new(
-            AGG_STARK_PROVING_KEY.clone(),
-            self.app_pk.leaf_committed_exe.clone(),
-            Default::default(),
-        );
-        let proof = agg_prover.generate_root_verifier_input(app_proof);
->>>>>>> 9fe6b653
         Ok(proof)
     }
 
     /// Generate an [evm proof][evm_proof].
     ///
     /// [evm_proof][openvm_native_recursion::halo2::EvmProof]
-<<<<<<< HEAD
-    fn gen_proof_snark(&self, task: &impl ProvingTask) -> Result<OpenVmEvmProf, Error> {
-        let stdin = task
-            .build_guest_input()
-            .map_err(|e| Error::GenProof(e.to_string()))?;
-        tracing::info!("===> cycle total");
+    pub fn gen_proof_snark(&self, stdin: StdIn) -> Result<OpenVmEvmProof, Error> {
         let cycle = self.execute_and_check(&stdin)?;
         tracing::info!("cycle total {}", cycle);
         let sdk = Sdk::new();
@@ -602,79 +380,4 @@
 
         Ok(evm_proof)
     }
-
-    fn get_verify_program_commitment(
-        app_committed_exe: &NonRootCommittedExe,
-        app_pk: &AppProvingKey<SdkVmConfig>,
-        debug_out: bool,
-    ) -> (AppExecutionCommit, [[u32; 8]; 2]) {
-        let commits = AppExecutionCommit::compute(
-            &app_pk.app_vm_pk.vm_config,
-            app_committed_exe,
-            &app_pk.leaf_committed_exe,
-        );
-
-        let exe_commit = commits.app_exe_commit.to_u32_digest();
-        let vm_commit = commits.app_vm_commit.to_u32_digest();
-
-        // print the 2 exe commitments
-        if debug_out {
-            debug!(name: "exe-commitment", prover_name = Type::NAME, raw = ?exe_commit, as_bn254 = ?commits.app_exe_commit.to_bn254());
-            debug!(name: "vm-commitment", prover_name = Type::NAME, raw = ?vm_commit, as_bn254 = ?commits.app_vm_commit.to_bn254());
-        }
-
-        assert_eq!(
-            vm_commit,
-            Type::VM_COMMIT,
-            "read unmatched app commitment from app"
-        );
-        assert_eq!(
-            exe_commit,
-            Type::EXE_COMMIT,
-            "read unmatched exe commitment from app"
-        );
-        (commits, [exe_commit, vm_commit])
-    }
-}
-
-pub trait ProverType {
-    /// The name given to the prover, this is also used as a prefix while storing generated proofs
-    /// to disc.
-    const NAME: &'static str;
-
-    /// Whether this prover generates SNARKs that are EVM-verifiable. In our context, only the
-    /// [`BundleProver`] has the EVM set to `true`.
-    const EVM: bool;
-
-    /// The size of a segment, i.e. the max height of its chips.
-    const SEGMENT_SIZE: usize;
-
-    /// The app program's exe commitment.
-    const EXE_COMMIT: [u32; 8];
-
-    /// The app program's vm commitment.
-    const VM_COMMIT: [u32; 8];
-
-    /// The task provided as argument during proof generation process.
-    type ProvingTask: ProvingTask;
-
-    /// The metadata accompanying the wrapper proof generated by this prover.
-    type ProofMetadata: ProofMetadata;
-
-    /// Provided the proving task, computes the proof metadata.
-    fn metadata_with_prechecks(task: &Self::ProvingTask) -> Result<Self::ProofMetadata, Error>;
-=======
-    pub fn gen_proof_snark(&self, stdin: StdIn) -> Result<RawEvmProof, Error> {
-        let evm_proof: RawEvmProof = self
-            .evm_prover
-            .as_ref()
-            .expect("Prover::gen_proof_snark expects EVM-prover setup")
-            .halo2_prover
-            .generate_proof_for_evm(stdin)
-            .try_into()
-            .map_err(|e| Error::GenProof(format!("{}", e)))?;
-
-        Ok(evm_proof)
-    }
->>>>>>> 9fe6b653
 }