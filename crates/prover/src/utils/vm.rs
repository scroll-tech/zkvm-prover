--- conflicted
+++ resolved
@@ -45,21 +45,12 @@
             exe,
             stdin.clone(),
             |idx, mut segment| -> Result<(), VerificationError> {
-<<<<<<< HEAD
-                total_cycle += segment.metrics.cycle_count;
-                final_ts = segment.chip_complex.memory_controller().timestamp();
-                tracing::debug!(
-                    "after segment {idx}: cycle count: {}, timestamp: {}",
-                    total_cycle,
-                    final_ts
-=======
                 total_cycle += segment.metrics.cycle_count as u64;
                 total_tick += segment.chip_complex.memory_controller().timestamp() as u64;
                 tracing::debug!(
                     "after segment {idx}: cycle count: {}, tick count: {}",
                     total_cycle,
                     total_tick
->>>>>>> 2dce53e8
                 );
                 final_memory = std::mem::take(&mut segment.final_memory);
                 if aux_args.mock_prove {
