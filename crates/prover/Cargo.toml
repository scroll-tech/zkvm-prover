--- conflicted
+++ resolved
@@ -34,9 +34,5 @@
 
 [features]
 default = []
-<<<<<<< HEAD
-cuda = ["openvm-sdk/cuda"]
-=======
 cuda = ["openvm-sdk/cuda", "dep:cudarc"]
 
->>>>>>> cae283b1
