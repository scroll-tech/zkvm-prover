[package]
name = "scroll-zkvm-prover"
edition.workspace = true
readme.workspace = true
repository.workspace = true
version.workspace = true

[dependencies]
scroll-zkvm-circuit-input-types.workspace = true
scroll-zkvm-verifier.workspace = true

alloy-primitives = { workspace = true, default-features = false, features = ["std", "map-hashbrown", "map-fxhash", "rkyv"] }
rkyv.workspace = true
bincode.workspace = true
sbv.workspace = true
tracing.workspace = true
metrics.workspace = true
metrics-util.workspace = true
metrics-tracing-context.workspace = true

openvm-circuit = { workspace = true }
openvm-native-circuit = { workspace = true, default-features = false }
openvm-native-recursion = { workspace = true }
openvm-sdk = { workspace = true }
openvm-stark-sdk = { workspace = true, default-features = false }

base64 = "0.22"
git-version = "0.3.5"
hex = "0.4"
munge = "=0.4.1"
once_cell = "1.20"
serde = "1.0"
serde_json = "1.0"
serde_stacker = "0.1"
thiserror = "2.0"
toml = "0.8"
revm = "19.0"
<<<<<<< HEAD
c-kzg = {version = "1.0", features = ["serde"]}
=======
c-kzg = { version = "1.0", features = ["serde"] }
>>>>>>> 06e58b35

[features]
default = ["scroll"]
bincode = ["scroll-zkvm-circuit-input-types/bincode"]
euclidv2 = []
scroll = ["sbv/scroll"]<|MERGE_RESOLUTION|>--- conflicted
+++ resolved
@@ -35,11 +35,7 @@
 thiserror = "2.0"
 toml = "0.8"
 revm = "19.0"
-<<<<<<< HEAD
-c-kzg = {version = "1.0", features = ["serde"]}
-=======
 c-kzg = { version = "1.0", features = ["serde"] }
->>>>>>> 06e58b35
 
 [features]
 default = ["scroll"]
