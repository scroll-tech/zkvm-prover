--- conflicted
+++ resolved
@@ -9,12 +9,7 @@
 scroll-zkvm-types.workspace = true
 scroll-zkvm-types-chunk = { workspace = true, features = ["scroll-compress-ratio"] }
 scroll-zkvm-verifier.workspace = true
-<<<<<<< HEAD
-
-#scroll-alloy-evm = { workspace = true, features = ["std", "zstd_compression"] }
-=======
 scroll-zkvm-types-batch.workspace = true
->>>>>>> 762755df
 
 alloy-primitives = { workspace = true, features = ["tiny-keccak"] }
 rkyv.workspace = true
