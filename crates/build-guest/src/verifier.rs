use super::LOG_PREFIX;
use eyre::Result;
use openvm_native_recursion::halo2::utils::Halo2ParamsReader;
use openvm_sdk::Sdk;
use snark_verifier_sdk::SHPLONK;

pub fn generate_evm_verifier() -> Result<String> {
    let sdk = Sdk::riscv32();
    let halo2_params_reader = sdk.halo2_params_reader();
    let halo2_pk = sdk.halo2_pk();
    let halo2_params =
        halo2_params_reader.read_params(halo2_pk.wrapper.pinning.metadata.config_params.k);
    let sol_code = snark_verifier_sdk::evm::gen_evm_verifier_sol_code::<
        snark_verifier_sdk::halo2::aggregation::AggregationCircuit,
        SHPLONK,
    >(
        &halo2_params,
        halo2_pk.wrapper.pinning.pk.get_vk(),
        halo2_pk.wrapper.pinning.metadata.num_pvs.clone(),
    );

    // 1. write sol_code to a tmp file
    // 2. use `forge fmt $tmpfile` to format it
    // 3. read it out again, and assign the String as `sol_code`
    let temp_file = std::env::temp_dir().join("Halo2Verifier.sol");
    std::fs::write(&temp_file, &sol_code)?;

    let format_output = std::process::Command::new("forge")
        .arg("fmt")
        .arg(&temp_file)
        .output();

    let sol_code = match format_output {
        Ok(output) if output.status.success() => {
            println!("{LOG_PREFIX} Formatted verifier with forge fmt");
            std::fs::read_to_string(&temp_file)?
        }
        _ => {
            println!("{LOG_PREFIX} Warning: forge fmt failed, using unformatted code");
            sol_code
        }
    };

    // Clean up temp file
    let _ = std::fs::remove_file(&temp_file);

    Ok(sol_code)
}

pub fn download_evm_verifier() -> Result<String> {
<<<<<<< HEAD
    let verifier_url = "https://github.com/openvm-org/openvm-solidity-sdk/raw/refs/heads/main/src/v1.4/Halo2Verifier.sol";
=======
    let openvm_version = "v1.4";
    let verifier_url = format!(
        "https://github.com/openvm-org/openvm-solidity-sdk/raw/refs/heads/main/src/{openvm_version}/Halo2Verifier.sol"
    );
>>>>>>> 17027a8f
    println!("{LOG_PREFIX} Downloading pre-built verifier from openvm-solidity-sdk...");

    let output = std::process::Command::new("wget")
        .arg("-q")
        .arg("-O")
        .arg("-")
        .arg(&verifier_url)
        .output()?;

    if !output.status.success() {
        return Err(eyre::eyre!(
            "Failed to download verifier from {}: wget exited with code {:?}",
            verifier_url,
            output.status.code()
        ));
    }

    println!("{LOG_PREFIX} Downloaded Halo2Verifier.sol");

    let sol_code = String::from_utf8(output.stdout)?;

    Ok(sol_code)
}
#[cfg(test)]
mod tests {
    use super::*;

    use std::fs;

    #[test]
    fn test_verifier() {
        // assert `generate_evm_verifier` vs `download_evm_verifier` result are equal
        // if not, dump them to 2 files, and let user use vimdiff to check

        let num_preview_lines = 10;
        let print_verifier_info = |name: &str, code: &str| {
            println!("{} verifier length: {} bytes", name, code.len());
            let lines: Vec<&str> = code.lines().collect();
            for line in lines.iter().take(num_preview_lines) {
                println!("{}", line);
            }
            println!("...");
            for line in lines.iter().rev().take(num_preview_lines).rev() {
                println!("{}", line);
            }
        };

        let downloaded = download_evm_verifier().expect("Failed to download EVM verifier");
        print_verifier_info("Downloaded", &downloaded);

        let generated = generate_evm_verifier().expect("Failed to generate EVM verifier");
        print_verifier_info("Generated", &generated);

        if generated != downloaded {
            let temp_dir = std::env::temp_dir();
            let generated_file = temp_dir.join("generated_verifier.sol");
            let downloaded_file = temp_dir.join("downloaded_verifier.sol");

            fs::write(&generated_file, &generated).expect("Failed to write generated verifier");
            fs::write(&downloaded_file, &downloaded).expect("Failed to write downloaded verifier");

            panic!(
                "Verifiers are different! Compare files:\n  Generated: {}\n  Downloaded: {}\nUse: vimdiff {} {}",
                generated_file.display(),
                downloaded_file.display(),
                generated_file.display(),
                downloaded_file.display()
            );
        } else {
            println!("Verifiers match successfully!");
        }
    }
}<|MERGE_RESOLUTION|>--- conflicted
+++ resolved
@@ -48,14 +48,10 @@
 }
 
 pub fn download_evm_verifier() -> Result<String> {
-<<<<<<< HEAD
-    let verifier_url = "https://github.com/openvm-org/openvm-solidity-sdk/raw/refs/heads/main/src/v1.4/Halo2Verifier.sol";
-=======
     let openvm_version = "v1.4";
     let verifier_url = format!(
         "https://github.com/openvm-org/openvm-solidity-sdk/raw/refs/heads/main/src/{openvm_version}/Halo2Verifier.sol"
     );
->>>>>>> 17027a8f
     println!("{LOG_PREFIX} Downloading pre-built verifier from openvm-solidity-sdk...");
 
     let output = std::process::Command::new("wget")
