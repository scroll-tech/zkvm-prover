use crate::{testing_hardfork, testing_version, testing_version_validium};
use sbv_primitives::types::consensus::ScrollTransaction;
use sbv_primitives::{
    B256,
    types::{BlockWitness, eips::Encodable2718},
};
use scroll_zkvm_types::{
    batch::{
<<<<<<< HEAD
        BatchHeader, BatchHeaderV6, BatchHeaderV7, BatchInfo, BatchWitness, Bytes48,
        PointEvalWitness, PointEvalWitnessHints, ReferenceHeader,
=======
        BatchHeader, BatchHeaderV6, BatchHeaderV7, BatchHeaderValidium, BatchHeaderValidiumV1,
        BatchInfo, BatchWitness, PointEvalWitness, ReferenceHeader,
>>>>>>> 896c4035
    },
    bundle::{BundleInfo, BundleWitness},
    chunk::{ChunkInfo, ChunkWitness},
    public_inputs::{ForkName, MultiVersionPublicInputs},
    types_agg::AggregationInput,
    utils::{keccak256, point_eval, serialize_vk},
};
use vm_zstd::zstd_encode;

#[allow(dead_code)]
fn final_l1_index(blk: &BlockWitness) -> u64 {
    // Get number of l1 txs. L1 txs can be skipped, so just counting is not enough
    // (The comment copied from scroll-prover, but why the max l1 queue index is always
    // the last one for a chunk, or, is the last l1 never being skipped?)
    blk.transactions
        .iter()
        .filter_map(|tx| tx.queue_index())
        .max()
        .unwrap_or_default()
}

fn blks_tx_bytes<'a>(blks: impl Iterator<Item = &'a BlockWitness>) -> Vec<u8> {
    blks.flat_map(|blk| &blk.transactions)
        .filter(|tx| !tx.is_l1_message())
        .fold(Vec::new(), |mut tx_bytes, tx| {
            tx.encode_2718(&mut tx_bytes);
            tx_bytes
        })
}

#[derive(Clone, Debug)]
pub struct LastHeader {
    pub batch_index: u64,
    pub batch_hash: B256,
    pub version: u8,
    /// legacy field
    pub l1_message_index: u64,
}

impl Default for LastHeader {
    fn default() -> Self {
        // create a default LastHeader according to the dummy value
        // being set in the e2e test in scroll-prover:
        // https://github.com/scroll-tech/scroll-prover/blob/82f8ed3fabee5c3001b0b900cda1608413e621f8/integration/tests/e2e_tests.rs#L203C1-L207C8

        Self {
            batch_index: 123,
            version: testing_hardfork().to_protocol_version(),
            batch_hash: B256::new([
                0xab, 0xac, 0xad, 0xae, 0xaf, 0, 0, 0, 0, 0, 0, 0, 0, 0, 0, 0, 0, 0, 0, 0, 0, 0, 0,
                0, 0, 0, 0, 0, 0, 0, 0, 0,
            ]),
            l1_message_index: 0,
        }
    }
}

impl From<&ReferenceHeader> for LastHeader {
    fn from(value: &ReferenceHeader) -> Self {
        match value {
            ReferenceHeader::V6(h) => h.into(),
            ReferenceHeader::V7(h) => h.into(),
            ReferenceHeader::V8(h) => h.into(),
            ReferenceHeader::Validium(h) => h.into(),
        }
    }
}

impl From<&BatchHeaderV6> for LastHeader {
    fn from(h: &BatchHeaderV6) -> Self {
        Self {
            batch_index: h.batch_index,
            version: h.version,
            batch_hash: h.batch_hash(),
            l1_message_index: h.total_l1_message_popped,
        }
    }
}

impl From<&BatchHeaderV7> for LastHeader {
    fn from(h: &BatchHeaderV7) -> Self {
        Self {
            batch_index: h.batch_index,
            version: h.version,
            batch_hash: h.batch_hash(),
            l1_message_index: 0,
        }
    }
}

impl From<&BatchHeaderValidium> for LastHeader {
    fn from(h: &BatchHeaderValidium) -> Self {
        Self {
            batch_index: h.index(),
            version: h.version(),
            batch_hash: h.batch_hash(),
            l1_message_index: 0,
        }
    }
}

pub fn metadata_from_chunk_witnesses(witness: ChunkWitness) -> eyre::Result<ChunkInfo> {
    witness
        .try_into()
        .map_err(|e| eyre::eyre!("get chunk metadata fail {e}"))
}

pub fn metadata_from_batch_witnesses(witness: &BatchWitness) -> eyre::Result<BatchInfo> {
    Ok(witness.into())
}

pub fn metadata_from_bundle_witnesses(witness: &BundleWitness) -> eyre::Result<BundleInfo> {
    Ok(witness.into())
}

pub fn build_batch_witnesses(
    chunks: &[ChunkWitness],
    prover_vk: &[u8], // notice we supppose all proof is (would be) generated from the same prover
    last_header: LastHeader,
) -> eyre::Result<BatchWitness> {
    let chunk_infos = chunks
        .iter()
        .cloned()
        .map(metadata_from_chunk_witnesses)
        .collect::<eyre::Result<Vec<_>>>()?;

    // collect tx bytes from chunk tasks
    let (meta_chunk_sizes, chunk_digests, chunk_tx_bytes) = chunks.iter().fold(
        (Vec::new(), Vec::new(), Vec::new()),
        |(mut meta_chunk_sizes, mut chunk_digests, mut payload_bytes), chunk_wit| {
            let tx_bytes = blks_tx_bytes(chunk_wit.blocks.iter());
            meta_chunk_sizes.push(tx_bytes.len());
            chunk_digests.push(keccak256(&tx_bytes));
            payload_bytes.extend(tx_bytes);
            (meta_chunk_sizes, chunk_digests, payload_bytes)
        },
    );

    // sanity check, verify the correction of execute
    for (digest, chunk_info) in chunk_digests.iter().zip(chunk_infos.as_slice()) {
        assert_eq!(digest, &chunk_info.tx_data_digest);
    }

    const LEGACY_MAX_CHUNKS: usize = 45;

    let meta_chunk_bytes = {
        let valid_chunk_size = chunks.len() as u16;
        meta_chunk_sizes
            .into_iter()
            .chain(std::iter::repeat(0))
            .take(LEGACY_MAX_CHUNKS)
            .fold(
                Vec::from(valid_chunk_size.to_be_bytes()),
                |mut bytes, len| {
                    bytes.extend_from_slice(&(len as u32).to_be_bytes());
                    bytes
                },
            )
    };

    // collect all data together for payload
    let mut payload = if testing_hardfork() >= ForkName::EuclidV2 {
        Vec::new()
    } else {
        meta_chunk_bytes.clone()
    };

    let version = testing_version();
    if version.fork >= ForkName::EuclidV2 {
        let num_blocks = chunks.iter().map(|w| w.blocks.len()).sum::<usize>() as u16;
        let prev_msg_queue_hash = chunks[0].prev_msg_queue_hash;
        let initial_block_number = chunks[0].blocks[0].header.number;
        let post_msg_queue_hash = chunk_infos
            .last()
            .expect("at least one chunk")
            .post_msg_queue_hash;

        payload.extend_from_slice(prev_msg_queue_hash.as_slice());
        payload.extend_from_slice(post_msg_queue_hash.as_slice());
        payload.extend(initial_block_number.to_be_bytes());
        payload.extend(num_blocks.to_be_bytes());
        assert_eq!(payload.len(), 74);
        for chunk_info in &chunk_infos {
            for ctx in &chunk_info.block_ctxs {
                payload.extend(ctx.to_bytes());
            }
        }
        assert_eq!(payload.len(), 74 + 52 * num_blocks as usize);
    }
    payload.extend(chunk_tx_bytes);
    // compress ...
    let compressed_payload = zstd_encode(&payload);

    let heading = compressed_payload.len() as u32 + ((version.as_version_byte() as u32) << 24);

    let blob_bytes = if testing_hardfork() >= ForkName::EuclidV2 {
        let mut blob_bytes = Vec::from(heading.to_be_bytes());
        blob_bytes.push(1u8); // compressed flag
        blob_bytes.extend(compressed_payload);
        blob_bytes.resize(4096 * 31, 0);
        blob_bytes
    } else {
        let mut blob_bytes = vec![1];
        blob_bytes.extend(compressed_payload);
        blob_bytes
    };

    let kzg_blob = point_eval::to_blob(&blob_bytes);
    let kzg_commitment = point_eval::blob_to_kzg_commitment(&kzg_blob);
    let blob_versioned_hash = point_eval::get_versioned_hash(&kzg_commitment);

    // preimage = keccak(payload) + blob_versioned_hash
    let challenge_preimage = if testing_hardfork() >= ForkName::EuclidV2 {
        let mut challenge_preimage = keccak256(&blob_bytes).to_vec();
        challenge_preimage.extend(blob_versioned_hash.0);
        challenge_preimage
    } else {
        let mut challenge_preimage = Vec::from(keccak256(&meta_chunk_bytes).0);
        let last_digest = chunk_digests.last().expect("at least we have one");
        challenge_preimage.extend(
            chunk_digests
                .iter()
                .chain(std::iter::repeat(last_digest))
                .take(LEGACY_MAX_CHUNKS)
                .fold(Vec::new(), |mut ret, digest| {
                    ret.extend_from_slice(&digest.0);
                    ret
                }),
        );
        challenge_preimage.extend_from_slice(blob_versioned_hash.as_slice());
        challenge_preimage
    };
    let challenge_digest = keccak256(&challenge_preimage);

    let x = point_eval::get_x_from_challenge(challenge_digest);
    let (kzg_proof, z) = point_eval::get_kzg_proof(&kzg_blob, challenge_digest);

    let reference_header: ReferenceHeader = match testing_hardfork() {
        ForkName::EuclidV1 => {
            // collect required fields for batch header
            let last_l1_message_index: u64 = chunks
                .iter()
                .flat_map(|t| &t.blocks)
                .map(final_l1_index)
                .reduce(|last, cur| if cur == 0 { last } else { cur })
                .expect("at least one chunk");
            let last_l1_message_index = if last_l1_message_index == 0 {
                last_header.l1_message_index
            } else {
                last_l1_message_index
            };

            let last_block_timestamp = chunks.last().map_or(0u64, |t| {
                t.blocks.last().map_or(0, |trace| trace.header.timestamp)
            });

            let point_evaluations = [x, z];

            let data_hash = keccak256(
                chunk_infos
                    .iter()
                    .map(|chunk_info| &chunk_info.data_hash)
                    .fold(Vec::new(), |mut bytes, h| {
                        bytes.extend_from_slice(&h.0);
                        bytes
                    }),
            );

            ReferenceHeader::V6(BatchHeaderV6 {
                version: last_header.version,
                batch_index: last_header.batch_index + 1,
                l1_message_popped: last_l1_message_index - last_header.l1_message_index,
                last_block_timestamp,
                total_l1_message_popped: last_l1_message_index,
                parent_batch_hash: last_header.batch_hash,
                data_hash,
                blob_versioned_hash,
                blob_data_proof: point_evaluations.map(|u| B256::new(u.to_be_bytes())),
            })
        }
        ForkName::EuclidV2 => {
            use scroll_zkvm_types::batch::BatchHeaderV7;
            let _ = x + z;
            ReferenceHeader::V7(BatchHeaderV7 {
                version: last_header.version,
                batch_index: last_header.batch_index + 1,
                parent_batch_hash: last_header.batch_hash,
                blob_versioned_hash,
            })
        }
        ForkName::Feynman => {
            use scroll_zkvm_types::batch::BatchHeaderV8;
            let _ = x + z;
            ReferenceHeader::V8(BatchHeaderV8 {
                version: last_header.version,
                batch_index: last_header.batch_index + 1,
                parent_batch_hash: last_header.batch_hash,
                blob_versioned_hash,
            })
        }
    };

    let commitment = serialize_vk::deserialize(prover_vk);
    let chunk_proofs = chunk_infos
        .iter()
        .map(|chunk_info| {
            let pi_hash = chunk_info.pi_hash_by_version(version);
            AggregationInput {
                public_values: pi_hash
                    .as_slice()
                    .iter()
                    .map(|&b| b as u32)
                    .collect::<Vec<_>>(),
                commitment: commitment.clone(),
            }
        })
        .collect::<Vec<_>>();

    let (point_eval_witness, point_eval_witness_hints) = build_point_eval_witness(
        *kzg_commitment.to_bytes().as_ref(),
        *kzg_proof.to_bytes().as_ref(),
    );
    Ok(BatchWitness {
        version: version.as_version_byte(),
        chunk_proofs,
        chunk_infos,
        reference_header,
        blob_bytes,
<<<<<<< HEAD
        point_eval_witness,
        point_eval_witness_hints,
        fork_name,
=======
        point_eval_witness: Some(PointEvalWitness {
            kzg_commitment: *kzg_commitment.to_bytes().as_ref(),
            kzg_proof: *kzg_proof.to_bytes().as_ref(),
        }),
        fork_name: version.fork,
    })
}

pub fn build_batch_witnesses_validium(
    chunks: &[ChunkWitness],
    prover_vk: &[u8], // notice we supppose all proof is (would be) generated from the same prover
    last_header: LastHeader,
) -> eyre::Result<BatchWitness> {
    let chunk_infos = chunks
        .iter()
        .cloned()
        .map(metadata_from_chunk_witnesses)
        .collect::<eyre::Result<Vec<_>>>()?;

    // collect tx bytes from chunk tasks
    let (meta_chunk_sizes, chunk_digests, chunk_tx_bytes) = chunks.iter().fold(
        (Vec::new(), Vec::new(), Vec::new()),
        |(mut meta_chunk_sizes, mut chunk_digests, mut payload_bytes), chunk_wit| {
            let tx_bytes = blks_tx_bytes(chunk_wit.blocks.iter());
            meta_chunk_sizes.push(tx_bytes.len());
            chunk_digests.push(keccak256(&tx_bytes));
            payload_bytes.extend(tx_bytes);
            (meta_chunk_sizes, chunk_digests, payload_bytes)
        },
    );

    // sanity check, verify the correction of execute
    for (digest, chunk_info) in chunk_digests.iter().zip(chunk_infos.as_slice()) {
        assert_eq!(digest, &chunk_info.tx_data_digest);
    }

    const LEGACY_MAX_CHUNKS: usize = 45;

    let meta_chunk_bytes = {
        let valid_chunk_size = chunks.len() as u16;
        meta_chunk_sizes
            .into_iter()
            .chain(std::iter::repeat(0))
            .take(LEGACY_MAX_CHUNKS)
            .fold(
                Vec::from(valid_chunk_size.to_be_bytes()),
                |mut bytes, len| {
                    bytes.extend_from_slice(&(len as u32).to_be_bytes());
                    bytes
                },
            )
    };

    // collect all data together for payload
    let version = testing_version_validium();
    let mut payload = if version.fork >= ForkName::EuclidV2 {
        Vec::new()
    } else {
        meta_chunk_bytes.clone()
    };

    if version.fork >= ForkName::EuclidV2 {
        let num_blocks = chunks.iter().map(|w| w.blocks.len()).sum::<usize>() as u16;
        let prev_msg_queue_hash = chunks[0].prev_msg_queue_hash;
        let initial_block_number = chunks[0].blocks[0].header.number;
        let post_msg_queue_hash = chunk_infos
            .last()
            .expect("at least one chunk")
            .post_msg_queue_hash;

        payload.extend_from_slice(prev_msg_queue_hash.as_slice());
        payload.extend_from_slice(post_msg_queue_hash.as_slice());
        payload.extend(initial_block_number.to_be_bytes());
        payload.extend(num_blocks.to_be_bytes());
        assert_eq!(payload.len(), 74);
        for chunk_info in &chunk_infos {
            for ctx in &chunk_info.block_ctxs {
                payload.extend(ctx.to_bytes());
            }
        }
        assert_eq!(payload.len(), 74 + 52 * num_blocks as usize);
    }
    payload.extend(chunk_tx_bytes);
    // compress ...
    let compressed_payload = zstd_encode(&payload);

    let heading = compressed_payload.len() as u32 + ((version.as_version_byte() as u32) << 24);

    let blob_bytes = if version.fork >= ForkName::EuclidV2 {
        let mut blob_bytes = Vec::from(heading.to_be_bytes());
        blob_bytes.push(1u8); // compressed flag
        blob_bytes.extend(compressed_payload);
        blob_bytes.resize(4096 * 31, 0);
        blob_bytes
    } else {
        let mut blob_bytes = vec![1];
        blob_bytes.extend(compressed_payload);
        blob_bytes
    };

    let last_chunk = chunk_infos.last().expect("at least 1 chunk in batch");
    let reference_header =
        ReferenceHeader::Validium(BatchHeaderValidium::V1(BatchHeaderValidiumV1 {
            version: version.as_version_byte(),
            batch_index: last_header.batch_index + 1,
            parent_batch_hash: last_header.batch_hash,
            post_state_root: last_chunk.post_state_root,
            withdraw_root: last_chunk.withdraw_root,
            commitment: last_chunk.post_blockhash,
        }));

    let commitment = serialize_vk::deserialize(prover_vk);
    let chunk_proofs = chunk_infos
        .iter()
        .map(|chunk_info| {
            let pi_hash = chunk_info.pi_hash_by_version(version);
            AggregationInput {
                public_values: pi_hash
                    .as_slice()
                    .iter()
                    .map(|&b| b as u32)
                    .collect::<Vec<_>>(),
                commitment: commitment.clone(),
            }
        })
        .collect::<Vec<_>>();

    Ok(BatchWitness {
        version: version.as_version_byte(),
        chunk_proofs,
        chunk_infos,
        reference_header,
        blob_bytes,
        point_eval_witness: None,
        fork_name: version.fork,
>>>>>>> 896c4035
    })
}

// TODO: move it to some correct place

fn build_point_eval_witness(
    kzg_commitment: Bytes48,
    kzg_proof: Bytes48,
) -> (PointEvalWitness, PointEvalWitnessHints) {
    use snark_verifier_sdk::snark_verifier::halo2_base::halo2_proofs::halo2curves::bls12_381;
    let commitment_point = bls12_381::G1Affine::from_compressed_be(&kzg_commitment).unwrap();
    let mut kzg_commitment_hint_x = [0u8; 48];
    let mut kzg_commitment_hint_y = [0u8; 48];
    kzg_commitment_hint_x.copy_from_slice(&commitment_point.x.to_bytes_be());
    kzg_commitment_hint_y.copy_from_slice(&commitment_point.y.to_bytes_be());
    //[commitment_point_i.x().to_be_bytes(), commitment_point_i.y().to_be_bytes()].concat().try_into().unwrap();
    //let commitment_point_i: G1Affine = commitment_point.convert();
    //assert_eq!(kzg_commitment_hint.to_vec(), [commitment_point_i.x().to_be_bytes(), commitment_point_i.y().to_be_bytes()].concat());
    println!("commitment encoded {:?}", kzg_commitment);
    println!("commitment raw x {:?}", commitment_point.x.to_bytes_be());

    let proof_point = bls12_381::G1Affine::from_compressed_be(&kzg_proof).unwrap();
    let mut kzg_proof_hint_x = [0u8; 48];
    let mut kzg_proof_hint_y = [0u8; 48];
    kzg_proof_hint_x.copy_from_slice(&proof_point.x.to_bytes_be());
    kzg_proof_hint_y.copy_from_slice(&proof_point.y.to_bytes_be());
    (
        PointEvalWitness {
            kzg_commitment,
            kzg_proof,
        },
        PointEvalWitnessHints {
            kzg_commitment_hint_x,
            kzg_commitment_hint_y,
            kzg_proof_hint_x,
            kzg_proof_hint_y,
        },
    )
}

#[test]
fn test_build_and_parse_batch_task() -> eyre::Result<()> {
    use crate::testers::chunk::ChunkTaskGenerator;
    use scroll_zkvm_types::batch::{self, Envelope, Payload};

    let witness = match testing_hardfork() {
        ForkName::EuclidV2 => ChunkTaskGenerator {
            block_range: (1..=4).collect(),
            ..Default::default()
        },
        ForkName::EuclidV1 => ChunkTaskGenerator {
            block_range: (12508460..=12508463).collect(),
            ..Default::default()
        },
        ForkName::Feynman => ChunkTaskGenerator {
            block_range: (16525000..=16525003).collect(),
            ..Default::default()
        },
    }
    .get_or_build_witness()?;

    let witnesses = [witness];

    let task_wit = build_batch_witnesses(
        &witnesses,
        &[0u8; 64], // use a default, all zero vk
        Default::default(),
    )?;

    let infos = task_wit.chunk_infos.as_slice();

    match &task_wit.reference_header {
        ReferenceHeader::V6(h) => {
            let enveloped = batch::EnvelopeV6::from_slice(&task_wit.blob_bytes);
            <batch::PayloadV6 as Payload>::from_envelope(&enveloped).validate(h, infos);
        }
        ReferenceHeader::V7(h) => {
            let enveloped = batch::EnvelopeV7::from_slice(&task_wit.blob_bytes);
            <batch::PayloadV7 as Payload>::from_envelope(&enveloped).validate(h, infos);
        }
        ReferenceHeader::V8(h) => {
            let enveloped = batch::EnvelopeV8::from_slice(&task_wit.blob_bytes);
            <batch::PayloadV8 as Payload>::from_envelope(&enveloped).validate(h, infos);
        }
        ReferenceHeader::Validium(_h) => {
            todo!()
        }
    }

    Ok(())
}<|MERGE_RESOLUTION|>--- conflicted
+++ resolved
@@ -6,13 +6,8 @@
 };
 use scroll_zkvm_types::{
     batch::{
-<<<<<<< HEAD
-        BatchHeader, BatchHeaderV6, BatchHeaderV7, BatchInfo, BatchWitness, Bytes48,
-        PointEvalWitness, PointEvalWitnessHints, ReferenceHeader,
-=======
         BatchHeader, BatchHeaderV6, BatchHeaderV7, BatchHeaderValidium, BatchHeaderValidiumV1,
         BatchInfo, BatchWitness, PointEvalWitness, ReferenceHeader,
->>>>>>> 896c4035
     },
     bundle::{BundleInfo, BundleWitness},
     chunk::{ChunkInfo, ChunkWitness},
@@ -341,14 +336,8 @@
         chunk_infos,
         reference_header,
         blob_bytes,
-<<<<<<< HEAD
         point_eval_witness,
         point_eval_witness_hints,
-        fork_name,
-=======
-        point_eval_witness: Some(PointEvalWitness {
-            kzg_commitment: *kzg_commitment.to_bytes().as_ref(),
-            kzg_proof: *kzg_proof.to_bytes().as_ref(),
         }),
         fork_name: version.fork,
     })
@@ -374,7 +363,6 @@
             chunk_digests.push(keccak256(&tx_bytes));
             payload_bytes.extend(tx_bytes);
             (meta_chunk_sizes, chunk_digests, payload_bytes)
-        },
     );
 
     // sanity check, verify the correction of execute
@@ -481,7 +469,6 @@
         blob_bytes,
         point_eval_witness: None,
         fork_name: version.fork,
->>>>>>> 896c4035
     })
 }
 
