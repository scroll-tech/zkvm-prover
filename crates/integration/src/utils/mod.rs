--- conflicted
+++ resolved
@@ -6,14 +6,9 @@
 };
 use scroll_zkvm_types::batch::build_point_eval_witness;
 use scroll_zkvm_types::{
-<<<<<<< HEAD
-    batch::{
+    batch::{BatchHeader, BatchHeaderV6, BatchHeaderV7, BatchInfo, BatchWitness, ReferenceHeader},
         BatchHeader, BatchHeaderV6, BatchHeaderV7, BatchHeaderValidium, BatchHeaderValidiumV1,
         BatchInfo, BatchWitness, ReferenceHeader,
-    },
-=======
-    batch::{BatchHeader, BatchHeaderV6, BatchHeaderV7, BatchInfo, BatchWitness, ReferenceHeader},
->>>>>>> fc2c141f
     bundle::{BundleInfo, BundleWitness},
     chunk::{ChunkInfo, ChunkWitness},
     public_inputs::{ForkName, MultiVersionPublicInputs},
@@ -342,7 +337,6 @@
         reference_header,
         blob_bytes,
         point_eval_witness: Some(point_eval_witness),
-<<<<<<< HEAD
         fork_name: version.fork,
     })
 }
@@ -367,7 +361,6 @@
             chunk_digests.push(keccak256(&tx_bytes));
             payload_bytes.extend(tx_bytes);
             (meta_chunk_sizes, chunk_digests, payload_bytes)
-        },
     );
 
     // sanity check, verify the correction of execute
@@ -474,9 +467,6 @@
         blob_bytes,
         point_eval_witness: None,
         fork_name: version.fork,
-=======
-        fork_name,
->>>>>>> fc2c141f
     })
 }
 
