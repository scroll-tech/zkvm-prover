--- conflicted
+++ resolved
@@ -109,7 +109,6 @@
 
     // collect all data together for payload
     let mut payload = Vec::new();
-<<<<<<< HEAD
     #[cfg(feature = "euclidv2")]
     {
         let num_blocks = chunk_tasks
@@ -138,27 +137,14 @@
         payload.extend_from_slice(post_msg_queue_hash.as_slice());
         payload.extend(initial_block_number.to_be_bytes());
         payload.extend(num_blocks.to_be_bytes());
+        assert_eq!(payload.len(), 74 + 52*num_blocks as usize);
         for proof in chunk_proofs {
             for ctx in &proof.metadata.chunk_info.block_ctxs {
                 payload.extend(ctx.to_bytes());
             }
         }
-    }
-=======
-    payload.extend_from_slice(prev_msg_queue_hash.as_slice());
-    payload.extend_from_slice(post_msg_queue_hash.as_slice());
-    payload.extend(initial_block_number.to_be_bytes());
-    payload.extend(num_blocks.to_be_bytes());
-    assert_eq!(payload.len(), 74);
-    let mut payload = chunk_proofs
-        .iter()
-        .flat_map(|proof| &proof.metadata.chunk_info.block_ctxs)
-        .fold(payload, |mut pl, ctx| {
-            pl.extend(ctx.to_bytes());
-            pl
-        });
-    assert_eq!(payload.len(), 74 + 52*num_blocks as usize);
->>>>>>> 0f33ac21
+        assert_eq!(payload.len(), 74 + 52*num_blocks as usize);
+    }
     payload.extend(chunk_tx_bytes);
     // compress ...
     let compressed_payload = zstd_encode(&payload);
