use scroll_zkvm_types::{
    batch::BatchInfo,
    bundle::{BundleInfo, BundleWitness},
    proof::ProofEnum,
    public_inputs::ForkName,
};

// Only related to hardcoded commitments. Can be refactored later.
use scroll_zkvm_prover::Prover;

use crate::{
    PartialProvingTask, ProverTester, load_program_commitments, prove_verify_single_evm,
    testers::batch::BatchTaskGenerator, testing_hardfork, utils::metadata_from_batch_witnesses,
};

impl PartialProvingTask for BundleWitness {
    fn identifier(&self) -> String {
        let (first, last) = (
            self.batch_infos.first().expect("MUST NOT EMPTY").batch_hash,
            self.batch_infos.last().expect("MUST NOT EMPTY").batch_hash,
        );

        format!("{first}-{last}")
    }

    fn legacy_rkyv_archive(&self) -> eyre::Result<Vec<u8>> {
        Ok(rkyv::to_bytes::<rkyv::rancor::Error>(self)?.to_vec())
    }

    fn fork_name(&self) -> ForkName {
        ForkName::from(self.fork_name.as_str())
    }
}

pub struct BundleProverTester;

impl ProverTester for BundleProverTester {
    type Metadata = BundleInfo;

    type Witness = BundleWitness;

    const NAME: &str = "bundle";

    const PATH_PROJECT_ROOT: &str = "crates/circuits/bundle-circuit";

    const DIR_ASSETS: &str = "bundle";
}

pub struct BundleTaskGenerator {
    witness: Option<BundleWitness>,
    batch_generators: Vec<BatchTaskGenerator>,
    proof: Option<ProofEnum>,
}

impl BundleTaskGenerator {
    pub fn get_or_build_witness(&mut self) -> eyre::Result<BundleWitness> {
        if self.witness.is_some() {
            return Ok(self.witness.clone().unwrap());
        }
        let witness = self.calculate_witness()?;
        self.witness.replace(witness.clone());
        Ok(witness)
    }

    pub fn get_or_build_proof(
        &mut self,
        prover: &mut Prover,
        batch_prover: &mut Prover,
        chunk_prover: &mut Prover,
    ) -> eyre::Result<ProofEnum> {
        if let Some(proof) = &self.proof {
            return Ok(proof.clone());
        }
        let wit = self.get_or_build_witness()?;
        let agg_proofs = self.get_or_build_child_proofs(batch_prover, chunk_prover)?;
        let proof = prove_verify_single_evm::<BundleProverTester>(prover, &wit, &agg_proofs)?;
        self.proof.replace(proof.clone());
        Ok(proof)
    }
    fn get_or_build_child_proofs(
        &mut self,
        batch_prover: &mut Prover,
        chunk_prover: &mut Prover,
    ) -> eyre::Result<Vec<ProofEnum>> {
        let mut proofs = Vec::new();
        for chunk_gen in &mut self.batch_generators {
            let proof = chunk_gen.get_or_build_proof(batch_prover, chunk_prover)?;
            proofs.push(proof);
        }
        Ok(proofs)
    }

    /// accept a series of BatchTaskGenerator, must be validated in advanced (continuous)
    pub fn from_batch_tasks(batches: &[BatchTaskGenerator]) -> Self {
        Self {
            witness: None,
            batch_generators: batches.to_vec(),
            proof: None,
        }
    }

    fn calculate_witness(&mut self) -> eyre::Result<BundleWitness> {
        use scroll_zkvm_types::{
            public_inputs::MultiVersionPublicInputs, types_agg::AggregationInput,
        };

        let fork_name = testing_hardfork();
<<<<<<< HEAD
        let commitment = ProgramCommitment {
            exe: crate::commitments::batch_exe_commit::COMMIT,
            vm: crate::commitments::batch_vm_commit::COMMIT,
        };
=======

        let commitment = load_program_commitments("batch")?;
>>>>>>> 5fd10772
        let mut batch_proofs = Vec::new();
        let mut batch_infos: Vec<BatchInfo> = Vec::new();

        for generator in &mut self.batch_generators {
            let wit = generator.get_or_build_witness()?;
            let info = metadata_from_batch_witnesses(&wit)?;
            if let Some(last_info) = batch_infos.last() {
                // validate some data
                assert_eq!(info.parent_state_root, last_info.state_root, "state root");
                assert_eq!(info.chain_id, last_info.chain_id, "chain id");
                assert_eq!(info.parent_batch_hash, last_info.batch_hash, "batch hash",);
            }

            let pi_hash = info.pi_hash_by_fork(fork_name);
            let proof = AggregationInput {
                public_values: pi_hash
                    .as_slice()
                    .iter()
                    .map(|&b| b as u32)
                    .collect::<Vec<_>>(),
                commitment: commitment.clone(),
            };
            batch_proofs.push(proof);
            batch_infos.push(info);
        }

        Ok(BundleWitness {
            batch_infos,
            batch_proofs,
            fork_name,
        })
    }
}<|MERGE_RESOLUTION|>--- conflicted
+++ resolved
@@ -105,15 +105,8 @@
         };
 
         let fork_name = testing_hardfork();
-<<<<<<< HEAD
-        let commitment = ProgramCommitment {
-            exe: crate::commitments::batch_exe_commit::COMMIT,
-            vm: crate::commitments::batch_vm_commit::COMMIT,
-        };
-=======
 
         let commitment = load_program_commitments("batch")?;
->>>>>>> 5fd10772
         let mut batch_proofs = Vec::new();
         let mut batch_infos: Vec<BatchInfo> = Vec::new();
 
