--- conflicted
+++ resolved
@@ -101,14 +101,7 @@
             .map(|g| g.get_or_build_witness())
             .collect::<eyre::Result<Vec<_>>>()?;
 
-<<<<<<< HEAD
-        let commitment = ProgramCommitment {
-            exe: crate::commitments::chunk_exe_commit::COMMIT,
-            vm: crate::commitments::chunk_vm_commit::COMMIT,
-        };
-=======
         let commitment = load_program_commitments("chunk")?;
->>>>>>> 5fd10772
         let ret_wit = build_batch_witnesses(
             &chunks,
             &commitment.serialize(),
