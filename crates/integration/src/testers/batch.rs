use scroll_zkvm_prover::Prover;
use scroll_zkvm_types::{
<<<<<<< HEAD
    batch::{BatchHeader, BatchInfo, BatchWitness, BatchWitnessLegacy, ReferenceHeader},
=======
    batch::{BatchHeader, BatchInfo, BatchWitness, LegacyBatchWitness, ReferenceHeader},
>>>>>>> 896c4035
    chunk::ChunkInfo,
    proof::ProofEnum,
    public_inputs::{ForkName, Version},
    utils::serialize_vk,
};

use crate::{
    PartialProvingTask, ProverTester, load_program_commitments, prove_verify,
    testers::chunk::{ChunkTaskGenerator, preset_chunk_multiple, preset_chunk_validium},
    utils::{build_batch_witnesses, build_batch_witnesses_validium},
};

impl PartialProvingTask for BatchWitness {
    fn identifier(&self) -> String {
        let header_hash = match &self.reference_header {
            ReferenceHeader::V6(h) => h.batch_hash(),
            ReferenceHeader::V7(h) => h.batch_hash(),
            ReferenceHeader::V8(h) => h.batch_hash(),
            ReferenceHeader::Validium(h) => h.batch_hash(),
        };
        header_hash.to_string()
    }

    fn legacy_rkyv_archive(&self) -> eyre::Result<Vec<u8>> {
<<<<<<< HEAD
        Ok(
            rkyv::to_bytes::<rkyv::rancor::Error>(&BatchWitnessLegacy::from(self.clone()))?
                .to_vec(),
        )
=======
        let witness_legacy = LegacyBatchWitness::from(self.clone());
        let bytes = rkyv::to_bytes::<rkyv::rancor::Error>(&witness_legacy)?;
        Ok(bytes.to_vec())
>>>>>>> 896c4035
    }

    fn fork_name(&self) -> ForkName {
        ForkName::from(self.fork_name.as_str())
    }
}

pub struct BatchProverTester;

impl ProverTester for BatchProverTester {
    type Metadata = BatchInfo;

    type Witness = BatchWitness;

    const NAME: &str = "batch";

    const PATH_PROJECT_ROOT: &str = "crates/circuits/batch-circuit";

    const DIR_ASSETS: &str = "batch";
}

#[derive(Clone)]
pub struct BatchTaskGenerator {
    witness: Option<BatchWitness>,
    chunk_generators: Vec<ChunkTaskGenerator>,
    last_witness: Option<BatchWitness>,
    pub proof: Option<ProofEnum>,
}

impl BatchTaskGenerator {
    pub fn version(&self) -> Version {
        if let Some(wit) = self.witness.as_ref() {
            return Version::from(wit.version);
        }
        self.chunk_generators
            .first()
            .expect("at least 1 chunk in a batch")
            .version
    }

    pub fn get_or_build_witness(&mut self) -> eyre::Result<BatchWitness> {
        if self.witness.is_some() {
            return Ok(self.witness.clone().unwrap());
        }
        let witness = self.calculate_witness()?;
        self.witness.replace(witness.clone());
        Ok(witness)
    }

    pub fn get_or_build_proof(
        &mut self,
        prover: &mut Prover,
        child_prover: &mut Prover,
    ) -> eyre::Result<ProofEnum> {
        if let Some(proof) = &self.proof {
            return Ok(proof.clone());
        }
        let wit = self.get_or_build_witness()?;
        let agg_proofs = self.get_or_build_child_proofs(child_prover)?;
        let proof = prove_verify::<BatchProverTester>(prover, &wit, &agg_proofs)?;
        self.proof.replace(proof.clone());
        Ok(proof)
    }

    pub fn get_or_build_child_proofs(
        &mut self,
        child_prover: &mut Prover,
    ) -> eyre::Result<Vec<ProofEnum>> {
        let mut proofs = Vec::new();
        for chunk_gen in &mut self.chunk_generators {
            let proof = chunk_gen.get_or_build_proof(child_prover)?;
            proofs.push(proof);
        }
        child_prover.reset();
        Ok(proofs)
    }

    fn calculate_witness(&mut self) -> eyre::Result<BatchWitness> {
        let mut last_info: Option<&ChunkInfo> = self
            .last_witness
            .as_ref()
            .and_then(|wit| wit.chunk_infos.last());

        let chunks = self
            .chunk_generators
            .iter_mut()
            .map(|g| g.get_or_build_witness())
            .collect::<eyre::Result<Vec<_>>>()?;

        let commitment = load_program_commitments("chunk")?;

        let ret_wit = if chunks
            .first()
            .expect("at least 1 chunk in batch")
            .version()
            .is_validium()
        {
            build_batch_witnesses_validium(
                &chunks,
                &serialize_vk::serialize(&commitment),
                self.last_witness
                    .as_ref()
                    .map(|wit| (&wit.reference_header).into())
                    .unwrap_or_default(),
            )?
        } else {
            build_batch_witnesses(
                &chunks,
                &serialize_vk::serialize(&commitment),
                self.last_witness
                    .as_ref()
                    .map(|wit| (&wit.reference_header).into())
                    .unwrap_or_default(),
            )?
        };

        // sanity check
        for info in &ret_wit.chunk_infos {
            if let Some(last_info) = last_info {
                assert_eq!(
                    last_info.post_state_root, info.prev_state_root,
                    "state root"
                );
                assert_eq!(last_info.chain_id, info.chain_id, "chain id");
                assert_eq!(
                    last_info.initial_block_number + last_info.block_ctxs.len() as u64,
                    info.initial_block_number,
                    "block number",
                );
                assert_eq!(
                    last_info.post_msg_queue_hash, info.prev_msg_queue_hash,
                    "msg queue hash"
                );
            }

            last_info.replace(info);
        }

        Ok(ret_wit)
    }

    /// accept a series of ChunkTaskGenerator
    pub fn from_chunk_tasks(
        ref_chunks: &[ChunkTaskGenerator],
        last_witness: Option<BatchWitness>,
    ) -> Self {
        Self {
            witness: None,
            chunk_generators: ref_chunks.to_vec(),
            last_witness,
            proof: None,
        }
    }
}

/// create canonical tasks from a series of block range
pub fn create_canonical_tasks<'a>(
    chunk_tasks: impl Iterator<Item = &'a [ChunkTaskGenerator]>,
) -> eyre::Result<Vec<BatchTaskGenerator>> {
    let mut ret: Vec<BatchTaskGenerator> = Vec::new();
    for chunks in chunk_tasks {
        let canonical_generator = BatchTaskGenerator::from_chunk_tasks(
            chunks,
            ret.last_mut()
                .map(|g| g.get_or_build_witness())
                .transpose()?,
        );
        ret.push(canonical_generator);
    }
    Ok(ret)
}

/// preset examples for single task
pub fn preset_batch() -> BatchTaskGenerator {
    BatchTaskGenerator::from_chunk_tasks(&preset_chunk_multiple(), None)
}

pub fn preset_batch_validium() -> BatchTaskGenerator {
    BatchTaskGenerator::from_chunk_tasks(&[preset_chunk_validium()], None)
}

/// preset examples for multiple task
pub fn preset_batch_multiple() -> Vec<BatchTaskGenerator> {
    static PRESET_RESULT: std::sync::OnceLock<Vec<BatchTaskGenerator>> = std::sync::OnceLock::new();

    PRESET_RESULT
        .get_or_init(|| {
            let chunks = preset_chunk_multiple();
            assert!(chunks.len() > 2);
            create_canonical_tasks([&chunks[0..1], &chunks[1..]].into_iter())
                .expect("must success for preset collections")
        })
        .clone()
}<|MERGE_RESOLUTION|>--- conflicted
+++ resolved
@@ -1,10 +1,6 @@
 use scroll_zkvm_prover::Prover;
 use scroll_zkvm_types::{
-<<<<<<< HEAD
-    batch::{BatchHeader, BatchInfo, BatchWitness, BatchWitnessLegacy, ReferenceHeader},
-=======
     batch::{BatchHeader, BatchInfo, BatchWitness, LegacyBatchWitness, ReferenceHeader},
->>>>>>> 896c4035
     chunk::ChunkInfo,
     proof::ProofEnum,
     public_inputs::{ForkName, Version},
@@ -29,16 +25,10 @@
     }
 
     fn legacy_rkyv_archive(&self) -> eyre::Result<Vec<u8>> {
-<<<<<<< HEAD
-        Ok(
-            rkyv::to_bytes::<rkyv::rancor::Error>(&BatchWitnessLegacy::from(self.clone()))?
-                .to_vec(),
-        )
-=======
         let witness_legacy = LegacyBatchWitness::from(self.clone());
         let bytes = rkyv::to_bytes::<rkyv::rancor::Error>(&witness_legacy)?;
         Ok(bytes.to_vec())
->>>>>>> 896c4035
+        
     }
 
     fn fork_name(&self) -> ForkName {
