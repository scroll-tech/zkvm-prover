use std::{
    fs::File,
    io::{Seek, SeekFrom},
    path::{Path, PathBuf},
};

<<<<<<< HEAD
use sbv_primitives::{
    B256,
    types::{BlockWitness, consensus::TxL1Message},
};
use scroll_zkvm_prover::{Prover, utils::read_json};
=======
use sbv_core::BlockWitness;
use sbv_primitives::B256;
use scroll_zkvm_prover::Prover;
>>>>>>> e86d378e
use scroll_zkvm_types::{
    chunk::{ChunkInfo, ChunkWitness, LegacyChunkWitness, SecretKey},
    proof::ProofEnum,
    public_inputs::{ForkName, Version},
};

use crate::{
    PartialProvingTask, ProverTester, prove_verify, testdata_fork_directory,
    testers::PATH_TESTDATA, testing_hardfork, testing_version,
    utils::metadata_from_chunk_witnesses,
};

/// Load a file <block_n>.json in the <PATH_BLOCK_WITNESS> directory.
pub fn read_block_witness_from_testdata(block_n: usize) -> eyre::Result<BlockWitness> {
    read_block_witness(
        Path::new(PATH_TESTDATA)
            .join(testdata_fork_directory())
            .join("witnesses")
            .join(format!("{}.json", block_n)),
    )
}

/// Utility function to read and deserialize block witness given the block number.
pub fn read_block_witness<P>(path_witness: P) -> eyre::Result<BlockWitness>
where
    P: AsRef<Path>,
{
    if !path_witness.as_ref().exists() {
        println!("File not found: {:?}", path_witness.as_ref());
        return Err(eyre::eyre!("File not found: {:?}", path_witness.as_ref()));
    }
<<<<<<< HEAD
    let mut witness = File::open(path_witness)?;
    if let Ok(witness) = serde_json::from_reader::<_, BlockWitness>(&mut witness) {
        Ok(witness)
    } else {
        witness.seek(SeekFrom::Start(0))?;
        Ok(
            serde_json::from_reader::<_, sbv_primitives::legacy_types::BlockWitness>(&mut witness)?
                .into_current(),
        )
    }
=======
    let witness = File::open(path_witness)?;
    Ok(BlockWitness::from(serde_json::from_reader::<
        _,
        sbv_primitives::legacy_types::BlockWitness,
    >(witness)?))
>>>>>>> e86d378e
}

pub struct ChunkProverTester;

impl PartialProvingTask for ChunkWitness {
    fn identifier(&self) -> String {
        let (first, last) = (
            self.blocks.first().expect("MUST NOT EMPTY").header.number,
            self.blocks.last().expect("MUST NOT EMPTY").header.number,
        );
        format!("{first}-{last}")
    }

    fn legacy_rkyv_archive(&self) -> eyre::Result<Vec<u8>> {
        let witness_legacy = LegacyChunkWitness::from(self.clone());
        let bytes = rkyv::to_bytes::<rkyv::rancor::Error>(&witness_legacy)?;
        Ok(bytes.to_vec())
    }

    fn fork_name(&self) -> ForkName {
        ForkName::from(self.fork_name.as_str())
    }
}

impl ProverTester for ChunkProverTester {
    type Metadata = ChunkInfo;

    type Witness = ChunkWitness;

    const NAME: &str = "chunk";

    const PATH_PROJECT_ROOT: &str = "crates/circuits/chunk-circuit";

    const DIR_ASSETS: &str = "chunk";
}
/// Generator collect a range of block witnesses from test data
#[derive(Clone, Default)]
pub struct ChunkTaskGenerator {
    pub version: Version,
    pub block_range: Vec<u64>,
    pub prev_message_hash: Option<B256>,
    pub witness: Option<ChunkWitness>,
    pub proof: Option<ProofEnum>,
}

impl ChunkTaskGenerator {
    pub fn get_or_build_witness(&mut self) -> eyre::Result<ChunkWitness> {
        if let Some(witness) = &self.witness {
            return Ok(witness.clone());
        }

        let witness = self.calculate_witness()?;
        self.witness = Some(witness.clone());
        Ok(witness)
    }

    pub fn get_or_build_proof(&mut self, prover: &mut Prover) -> eyre::Result<ProofEnum> {
        if let Some(proof) = &self.proof {
            return Ok(proof.clone());
        }
        let wit = self.get_or_build_witness()?;
        let proof = prove_verify::<ChunkProverTester>(prover, &wit, &[])?;
        self.proof.replace(proof.clone());
        Ok(proof)
    }

    pub fn calculate_witness(&mut self) -> eyre::Result<ChunkWitness> {
        let dir_name = if self.version.is_validium() {
            "validium"
        } else {
            self.version.fork.as_str()
        };
        let paths: Vec<PathBuf> = self
            .block_range
            .iter()
            .map(|block_n| {
                Path::new(PATH_TESTDATA)
                    .join(dir_name)
                    .join("witnesses")
                    .join(format!("{}.json", block_n))
            })
            .collect();

        let block_witnesses = paths
            .iter()
            .map(read_block_witness)
            .collect::<eyre::Result<Vec<BlockWitness>>>()?;

        let witness = if self.version.is_validium() {
            let base_dir = Path::new(PATH_TESTDATA).join("validium").join("witnesses");
            let secret_key = hex::decode(std::env::var("VALIDIUM_KEY")?)?;
            let secret_key = SecretKey::try_from_bytes(&secret_key)?;
            let validium_txs = self
                .block_range
                .iter()
                .map(|blk| read_json(base_dir.join(format!("{blk}_validium_txs.json"))))
                .collect::<Result<Vec<Vec<TxL1Message>>, _>>()?;
            ChunkWitness::new_validium(
                self.version.as_version_byte(),
                &block_witnesses,
                self.prev_message_hash
                    .unwrap_or_else(|| B256::repeat_byte(1u8)),
                self.version.fork,
                validium_txs,
                secret_key,
            )
        } else {
            ChunkWitness::new_scroll(
                self.version.as_version_byte(),
                &block_witnesses,
                self.prev_message_hash
                    .unwrap_or_else(|| B256::repeat_byte(1u8)),
                testing_hardfork(),
            )
        };

        Ok(witness)
    }
}

/// helper func to gen a series of proving tasks, specified by the block number
pub fn get_witness_from_env_or_builder(
    fallback_generator: &mut ChunkTaskGenerator,
) -> eyre::Result<ChunkWitness> {
    let paths: Vec<PathBuf> = match std::env::var("TRACE_PATH") {
        Ok(paths) => glob::glob(&paths)?.filter_map(|entry| entry.ok()).collect(),
        Err(_) => return fallback_generator.get_or_build_witness(),
    };

    let block_witnesses = paths
        .iter()
        .map(read_block_witness)
        .collect::<eyre::Result<Vec<BlockWitness>>>()?;

    let version = testing_version().as_version_byte();

    Ok(ChunkWitness::new_scroll(
        version,
        &block_witnesses,
        B256::repeat_byte(1u8),
        testing_hardfork(),
    ))
}

/// preset examples for single task
pub fn preset_chunk() -> ChunkTaskGenerator {
    let (version, block_range) = match testing_hardfork() {
        ForkName::EuclidV1 => (Version::euclid_v1(), 12508460u64..=12508463u64),
        ForkName::EuclidV2 => (Version::euclid_v2(), 1u64..=4u64),
        ForkName::Feynman => (Version::feynman(), 16525000u64..=16525003u64),
    };

    ChunkTaskGenerator {
        version,
        block_range: block_range.collect(),
        ..Default::default()
    }
}

/// create canonical tasks from a series of block range
pub fn create_canonical_tasks(
    version: Version,
    ranges: impl Iterator<Item = std::ops::RangeInclusive<u64>>,
) -> eyre::Result<Vec<ChunkTaskGenerator>> {
    let mut ret = Vec::new();
    let mut prev_message_hash = None;
    for r in ranges {
        let mut canonical_generator = ChunkTaskGenerator {
            version,
            block_range: r.collect(),
            prev_message_hash,
            proof: Default::default(),
            witness: Default::default(),
        };
        let chunk_wit = canonical_generator.get_or_build_witness()?;
        let info = metadata_from_chunk_witnesses(chunk_wit)?;

        prev_message_hash = Some(info.post_msg_queue_hash);
        ret.push(canonical_generator);
    }

    Ok(ret)
}

/// preset examples for multiple task
pub fn preset_chunk_multiple() -> Vec<ChunkTaskGenerator> {
    static PRESET_RESULT: std::sync::OnceLock<Vec<ChunkTaskGenerator>> = std::sync::OnceLock::new();

    PRESET_RESULT
        .get_or_init(|| {
            let (block_range, version) = match testing_hardfork() {
                ForkName::EuclidV1 => (
                    vec![
                        12508460u64..=12508460u64,
                        12508461u64..=12508461u64,
                        12508462u64..=12508463u64,
                    ],
                    Version::euclid_v1(),
                ),
                ForkName::EuclidV2 => (
                    vec![1u64..=1u64, 2u64..=2u64, 3u64..=4u64],
                    Version::euclid_v2(),
                ),
                ForkName::Feynman => (
                    vec![
                        16525000u64..=16525000u64,
                        16525001u64..=16525001u64,
                        16525002u64..=16525003u64,
                    ],
                    Version::feynman(),
                ),
            };
            create_canonical_tasks(version, block_range.into_iter())
                .expect("must success for preset collections")
        })
        .clone()
}

pub fn preset_chunk_validium() -> Vec<ChunkTaskGenerator> {
    let block_range = vec![347..=355, 356..=360, 361..=370, 371..=375, 376..=397];
    create_canonical_tasks(Version::validium_v1(), block_range.into_iter())
        .expect("must succeed for preset collection")
}<|MERGE_RESOLUTION|>--- conflicted
+++ resolved
@@ -4,17 +4,9 @@
     path::{Path, PathBuf},
 };
 
-<<<<<<< HEAD
-use sbv_primitives::{
-    B256,
-    types::{BlockWitness, consensus::TxL1Message},
-};
+use sbv_core::BlockWitness;
+use sbv_primitives::{B256, types::consensus::TxL1Message};
 use scroll_zkvm_prover::{Prover, utils::read_json};
-=======
-use sbv_core::BlockWitness;
-use sbv_primitives::B256;
-use scroll_zkvm_prover::Prover;
->>>>>>> e86d378e
 use scroll_zkvm_types::{
     chunk::{ChunkInfo, ChunkWitness, LegacyChunkWitness, SecretKey},
     proof::ProofEnum,
@@ -46,24 +38,16 @@
         println!("File not found: {:?}", path_witness.as_ref());
         return Err(eyre::eyre!("File not found: {:?}", path_witness.as_ref()));
     }
-<<<<<<< HEAD
     let mut witness = File::open(path_witness)?;
     if let Ok(witness) = serde_json::from_reader::<_, BlockWitness>(&mut witness) {
         Ok(witness)
     } else {
         witness.seek(SeekFrom::Start(0))?;
-        Ok(
-            serde_json::from_reader::<_, sbv_primitives::legacy_types::BlockWitness>(&mut witness)?
-                .into_current(),
-        )
-    }
-=======
-    let witness = File::open(path_witness)?;
-    Ok(BlockWitness::from(serde_json::from_reader::<
-        _,
-        sbv_primitives::legacy_types::BlockWitness,
-    >(witness)?))
->>>>>>> e86d378e
+        Ok(BlockWitness::from(serde_json::from_reader::<
+            _,
+            sbv_primitives::legacy_types::BlockWitness,
+        >(witness)?))
+    }
 }
 
 pub struct ChunkProverTester;
