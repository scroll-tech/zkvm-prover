--- conflicted
+++ resolved
@@ -3,18 +3,12 @@
     path::{Path, PathBuf},
 };
 
-<<<<<<< HEAD
 use sbv_primitives::{B256, BlockWitness};
-use scroll_zkvm_prover::{ChunkProverType, ProverType, task::chunk::ChunkProvingTask};
-use scroll_zkvm_types::public_inputs::ForkName;
-=======
-use sbv_primitives::{B256, types::BlockWitness};
 use scroll_zkvm_types::{
     chunk::{ChunkInfo, ChunkWitness},
     proof::ProofEnum,
     public_inputs::ForkName,
 };
->>>>>>> 762755df
 
 use crate::{
     PartialProvingTask, ProverTester, TestTaskBuilder, testdata_fork_directory,
@@ -77,42 +71,12 @@
     const DIR_ASSETS: &str = "chunk";
 }
 
-<<<<<<< HEAD
-    /// [block-1, block-2, block-3, block-4]
-    fn gen_proving_task() -> eyre::Result<<Self::Prover as ProverType>::ProvingTask> {
-        let paths: Vec<PathBuf> = match std::env::var("TRACE_PATH") {
-            Ok(paths) => {
-                let paths: Vec<_> = glob::glob(&paths)?.filter_map(|entry| entry.ok()).collect();
-                if paths.is_empty() {
-                    return Err(eyre::eyre!("No files found in the given path"));
-                }
-                paths
-            }
-            Err(_) => {
-                let blocks = match testing_hardfork() {
-                    ForkName::EuclidV1 => 12508460usize..=12508463usize,
-                    ForkName::EuclidV2 => 1usize..=4usize,
-                    ForkName::Feynman => 16525000usize..=16525019usize,
-                };
-                blocks
-                    .into_iter()
-                    .map(|block_n| {
-                        Path::new(PATH_TESTDATA)
-                            .join(testdata_fork_directory())
-                            .join("witnesses")
-                            .join(format!("{}.json", block_n))
-                    })
-                    .collect()
-            }
-        };
-=======
 /// Generator collect a range of block witnesses from test data
 #[derive(Clone, Debug)]
 pub struct ChunkTaskGenerator {
     pub block_range: std::ops::RangeInclusive<u64>,
     pub prev_message_hash: Option<B256>,
 }
->>>>>>> 762755df
 
 impl TestTaskBuilder<ChunkProverTester> for ChunkTaskGenerator {
     fn gen_proving_witnesses(&self) -> eyre::Result<ChunkWitness> {
