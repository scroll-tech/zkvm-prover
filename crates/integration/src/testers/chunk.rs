use std::{
    fs::File,
    io::{Seek, SeekFrom},
    path::{Path, PathBuf},
};

use sbv_primitives::{
    B256,
    types::{BlockWitness, consensus::TxL1Message},
};
use scroll_zkvm_prover::{Prover, utils::read_json};
use scroll_zkvm_types::{
    chunk::{ChunkInfo, ChunkWitness, LegacyChunkWitness, SecretKey},
    proof::ProofEnum,
    public_inputs::{ForkName, Version},
};

use crate::{
    PartialProvingTask, ProverTester, prove_verify, testdata_fork_directory,
    testers::PATH_TESTDATA, testing_hardfork, testing_version,
    utils::metadata_from_chunk_witnesses,
};

/// Load a file <block_n>.json in the <PATH_BLOCK_WITNESS> directory.
pub fn read_block_witness_from_testdata(block_n: usize) -> eyre::Result<BlockWitness> {
    read_block_witness(
        Path::new(PATH_TESTDATA)
            .join(testdata_fork_directory())
            .join("witnesses")
            .join(format!("{}.json", block_n)),
    )
}

/// Utility function to read and deserialize block witness given the block number.
pub fn read_block_witness<P>(path_witness: P) -> eyre::Result<BlockWitness>
where
    P: AsRef<Path>,
{
    if !path_witness.as_ref().exists() {
        println!("File not found: {:?}", path_witness.as_ref());
        return Err(eyre::eyre!("File not found: {:?}", path_witness.as_ref()));
    }
    let mut witness = File::open(path_witness)?;
    if let Ok(witness) = serde_json::from_reader::<_, BlockWitness>(&mut witness) {
        Ok(witness)
    } else {
        witness.seek(SeekFrom::Start(0))?;
        Ok(
            serde_json::from_reader::<_, sbv_primitives::legacy_types::BlockWitness>(&mut witness)?
                .into_current(),
        )
    }
}

pub struct ChunkProverTester;

impl PartialProvingTask for ChunkWitness {
    fn identifier(&self) -> String {
        let (first, last) = (
            self.blocks.first().expect("MUST NOT EMPTY").header.number,
            self.blocks.last().expect("MUST NOT EMPTY").header.number,
        );
        format!("{first}-{last}")
    }

    fn legacy_rkyv_archive(&self) -> eyre::Result<Vec<u8>> {
        let witness_legacy = LegacyChunkWitness::from(self.clone());
        let bytes = rkyv::to_bytes::<rkyv::rancor::Error>(&witness_legacy)?;
        Ok(bytes.to_vec())
    }

    fn fork_name(&self) -> ForkName {
        ForkName::from(self.fork_name.as_str())
    }
}

impl ProverTester for ChunkProverTester {
    type Metadata = ChunkInfo;

    type Witness = ChunkWitness;

    const NAME: &str = "chunk";

    const PATH_PROJECT_ROOT: &str = "crates/circuits/chunk-circuit";

    const DIR_ASSETS: &str = "chunk";
}
/// Generator collect a range of block witnesses from test data
#[derive(Clone, Default)]
pub struct ChunkTaskGenerator {
    pub version: Version,
    pub block_range: Vec<u64>,
    pub prev_message_hash: Option<B256>,
    pub witness: Option<ChunkWitness>,
    pub proof: Option<ProofEnum>,
}

impl ChunkTaskGenerator {
    pub fn get_or_build_witness(&mut self) -> eyre::Result<ChunkWitness> {
        if let Some(witness) = &self.witness {
            return Ok(witness.clone());
        }

        let witness = self.calculate_witness()?;
        self.witness = Some(witness.clone());
        Ok(witness)
    }

    pub fn get_or_build_proof(&mut self, prover: &mut Prover) -> eyre::Result<ProofEnum> {
        if let Some(proof) = &self.proof {
            return Ok(proof.clone());
        }
        let wit = self.get_or_build_witness()?;
        let proof = prove_verify::<ChunkProverTester>(prover, &wit, &[])?;
        self.proof.replace(proof.clone());
        Ok(proof)
    }

    pub fn calculate_witness(&mut self) -> eyre::Result<ChunkWitness> {
        let dir_name = if self.version.is_validium() {
            "validium"
        } else {
            self.version.fork.as_str()
        };
        let paths: Vec<PathBuf> = self
            .block_range
            .iter()
            .map(|block_n| {
                Path::new(PATH_TESTDATA)
                    .join(dir_name)
                    .join("witnesses")
                    .join(format!("{}.json", block_n))
            })
            .collect();

        let block_witnesses = paths
            .iter()
            .map(read_block_witness)
            .collect::<eyre::Result<Vec<BlockWitness>>>()?;

        let witness = if self.version.is_validium() {
            let base_dir = Path::new(PATH_TESTDATA).join("validium");
            let secret_key = hex::decode(std::env::var("VALIDIUM_KEY")?)?;
            let secret_key = SecretKey::try_from_bytes(&secret_key)?;
            let validium_txs = self
                .block_range
                .iter()
                .map(|blk| read_json(base_dir.join(format!("{blk}_validium_txs.json"))))
                .collect::<Result<Vec<Vec<TxL1Message>>, _>>()?;
            ChunkWitness::new_validium(
                self.version.as_version_byte(),
                &block_witnesses,
                self.prev_message_hash
                    .unwrap_or_else(|| B256::repeat_byte(1u8)),
                self.version.fork,
                validium_txs,
                secret_key,
            )
        } else {
            ChunkWitness::new_scroll(
                self.version.as_version_byte(),
                &block_witnesses,
                self.prev_message_hash
                    .unwrap_or_else(|| B256::repeat_byte(1u8)),
                testing_hardfork(),
            )
        };

        Ok(witness)
    }
}

/// helper func to gen a series of proving tasks, specified by the block number
pub fn get_witness_from_env_or_builder(
    fallback_generator: &mut ChunkTaskGenerator,
) -> eyre::Result<ChunkWitness> {
    let paths: Vec<PathBuf> = match std::env::var("TRACE_PATH") {
        Ok(paths) => glob::glob(&paths)?.filter_map(|entry| entry.ok()).collect(),
        Err(_) => return fallback_generator.get_or_build_witness(),
    };

    let block_witnesses = paths
        .iter()
        .map(read_block_witness)
        .collect::<eyre::Result<Vec<BlockWitness>>>()?;

    let version = testing_version().as_version_byte();

    Ok(ChunkWitness::new_scroll(
        version,
        &block_witnesses,
        B256::repeat_byte(1u8),
        testing_hardfork(),
    ))
}

/// preset examples for single task
pub fn preset_chunk() -> ChunkTaskGenerator {
<<<<<<< HEAD
    let block_range = match testing_hardfork() {
        ForkName::EuclidV1 => 12508460u64..=12508463u64,
        ForkName::EuclidV2 => 1u64..=4u64,
        ForkName::Feynman => 16525000u64..=16525019u64,
=======
    let (version, block_range) = match testing_hardfork() {
        ForkName::EuclidV1 => (Version::euclid_v1(), 12508460u64..=12508463u64),
        ForkName::EuclidV2 => (Version::euclid_v2(), 1u64..=4u64),
        ForkName::Feynman => (Version::feynman(), 16525000u64..=16525003u64),
>>>>>>> 896c4035
    };

    ChunkTaskGenerator {
        version,
        block_range: block_range.collect(),
        ..Default::default()
    }
}

/// create canonical tasks from a series of block range
pub fn create_canonical_tasks(
    version: Version,
    ranges: impl Iterator<Item = std::ops::RangeInclusive<u64>>,
) -> eyre::Result<Vec<ChunkTaskGenerator>> {
    let mut ret = Vec::new();
    let mut prev_message_hash = None;
    for r in ranges {
        let mut canonical_generator = ChunkTaskGenerator {
            version,
            block_range: r.collect(),
            prev_message_hash,
            proof: Default::default(),
            witness: Default::default(),
        };
        let chunk_wit = canonical_generator.get_or_build_witness()?;
        let info = metadata_from_chunk_witnesses(chunk_wit)?;

        prev_message_hash = Some(info.post_msg_queue_hash);
        ret.push(canonical_generator);
    }

    Ok(ret)
}

/// preset examples for multiple task
pub fn preset_chunk_multiple() -> Vec<ChunkTaskGenerator> {
    static PRESET_RESULT: std::sync::OnceLock<Vec<ChunkTaskGenerator>> = std::sync::OnceLock::new();

    PRESET_RESULT
        .get_or_init(|| {
            let (block_range, version) = match testing_hardfork() {
                ForkName::EuclidV1 => (
                    vec![
                        12508460u64..=12508460u64,
                        12508461u64..=12508461u64,
                        12508462u64..=12508463u64,
                    ],
                    Version::euclid_v1(),
                ),
                ForkName::EuclidV2 => (
                    vec![1u64..=1u64, 2u64..=2u64, 3u64..=4u64],
                    Version::euclid_v2(),
                ),
                ForkName::Feynman => (
                    vec![
                        16525000u64..=16525000u64,
                        16525001u64..=16525001u64,
                        16525002u64..=16525003u64,
                    ],
                    Version::feynman(),
                ),
            };
            create_canonical_tasks(version, block_range.into_iter())
                .expect("must success for preset collections")
        })
        .clone()
}

pub fn preset_chunk_validium() -> ChunkTaskGenerator {
    let block_range = 1141071..=1141071;

    ChunkTaskGenerator {
        version: Version::validium_v1(),
        block_range: block_range.collect(),
        ..Default::default()
    }
}<|MERGE_RESOLUTION|>--- conflicted
+++ resolved
@@ -196,17 +196,10 @@
 
 /// preset examples for single task
 pub fn preset_chunk() -> ChunkTaskGenerator {
-<<<<<<< HEAD
-    let block_range = match testing_hardfork() {
-        ForkName::EuclidV1 => 12508460u64..=12508463u64,
-        ForkName::EuclidV2 => 1u64..=4u64,
-        ForkName::Feynman => 16525000u64..=16525019u64,
-=======
     let (version, block_range) = match testing_hardfork() {
         ForkName::EuclidV1 => (Version::euclid_v1(), 12508460u64..=12508463u64),
         ForkName::EuclidV2 => (Version::euclid_v2(), 1u64..=4u64),
         ForkName::Feynman => (Version::feynman(), 16525000u64..=16525003u64),
->>>>>>> 896c4035
     };
 
     ChunkTaskGenerator {
