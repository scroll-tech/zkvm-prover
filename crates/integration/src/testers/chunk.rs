use rayon::iter::{IntoParallelIterator, ParallelIterator};
use sbv_core::BlockWitness;
use sbv_primitives::{B256, types::consensus::TxL1Message};
use scroll_zkvm_prover::utils::vm::ExecutionResult;
use scroll_zkvm_prover::{Prover, utils::read_json};
use scroll_zkvm_types::{
    chunk::{ChunkInfo, ChunkWitness, LegacyChunkWitness, SecretKey},
    proof::ProofEnum,
    public_inputs::{ForkName, Version},
};
use std::{
    fs::File,
    io::{Seek, SeekFrom},
    path::{Path, PathBuf},
};

use crate::{
    PartialProvingTask, ProverTester, prove_verify, testdata_fork_directory, tester_execute,
    testers::PATH_TESTDATA, testing_hardfork, testing_version,
    utils::metadata_from_chunk_witnesses,
};

/// Load a file <block_n>.json in the <PATH_BLOCK_WITNESS> directory.
pub fn read_block_witness_from_testdata(block_n: usize) -> eyre::Result<BlockWitness> {
    read_block_witness(
        Path::new(PATH_TESTDATA)
            .join(testdata_fork_directory())
            .join("witnesses")
            .join(format!("{}.json", block_n)),
    )
}

/// Utility function to read and deserialize block witness given the block number.
pub fn read_block_witness<P>(path_witness: P) -> eyre::Result<BlockWitness>
where
    P: AsRef<Path>,
{
    if !path_witness.as_ref().exists() {
        println!("File not found: {:?}", path_witness.as_ref());
        return Err(eyre::eyre!("File not found: {:?}", path_witness.as_ref()));
    }
<<<<<<< HEAD
    let mut witness = File::open(path_witness)?;
    if let Ok(witness) = serde_json::from_reader::<_, BlockWitness>(&mut witness) {
        Ok(witness)
    } else {
        witness.seek(SeekFrom::Start(0))?;
=======

    if let Ok(ret) = serde_json::from_reader::<_, BlockWitness>(File::open(&path_witness)?) {
        Ok(ret)
    } else {
        let witness = File::open(path_witness)?;
>>>>>>> 635a7af1
        Ok(BlockWitness::from(serde_json::from_reader::<
            _,
            sbv_primitives::legacy_types::BlockWitness,
        >(witness)?))
    }
}

pub struct ChunkProverTester;

impl PartialProvingTask for ChunkWitness {
    fn identifier(&self) -> String {
        let (first, last) = (
            self.blocks.first().expect("MUST NOT EMPTY").header.number,
            self.blocks.last().expect("MUST NOT EMPTY").header.number,
        );
        format!("{first}-{last}")
    }

    fn legacy_rkyv_archive(&self) -> eyre::Result<Vec<u8>> {
        let witness_legacy = LegacyChunkWitness::from(self.clone());
        let bytes = rkyv::to_bytes::<rkyv::rancor::Error>(&witness_legacy)?;
        Ok(bytes.to_vec())
    }

    fn fork_name(&self) -> ForkName {
        ForkName::from(self.fork_name.as_str())
    }
}

impl ProverTester for ChunkProverTester {
    type Metadata = ChunkInfo;

    type Witness = ChunkWitness;

    const NAME: &str = "chunk";

    const PATH_PROJECT_ROOT: &str = "crates/circuits/chunk-circuit";

    const DIR_ASSETS: &str = "chunk";
}
/// Generator collect a range of block witnesses from test data
#[derive(Clone, Default)]
pub struct ChunkTaskGenerator {
    pub version: Version,
    pub block_range: Vec<u64>,
    pub prev_message_hash: Option<B256>,
    pub witness: Option<ChunkWitness>,
    pub proof: Option<ProofEnum>,
}

impl ChunkTaskGenerator {
    pub fn get_or_build_witness(&mut self) -> eyre::Result<ChunkWitness> {
        if let Some(witness) = &self.witness {
            return Ok(witness.clone());
        }

        let witness = self.calculate_witness()?;
        self.witness = Some(witness.clone());
        Ok(witness)
    }

    pub fn get_or_build_proof(&mut self, prover: &mut Prover) -> eyre::Result<ProofEnum> {
        if let Some(proof) = &self.proof {
            return Ok(proof.clone());
        }
        let wit = self.get_or_build_witness()?;
        let proof = prove_verify::<ChunkProverTester>(prover, &wit, &[])?;
        self.proof.replace(proof.clone());
        Ok(proof)
    }

    pub fn calculate_witness(&mut self) -> eyre::Result<ChunkWitness> {
        let dir_name = if self.version.is_validium() {
            "validium"
        } else {
            self.version.fork.as_str()
        };
        let paths: Vec<PathBuf> = self
            .block_range
            .iter()
            .map(|block_n| {
                Path::new(PATH_TESTDATA)
                    .join(dir_name)
                    .join("witnesses")
                    .join(format!("{}.json", block_n))
            })
            .collect();

        let block_witnesses = paths
            .iter()
            .map(read_block_witness)
            .collect::<eyre::Result<Vec<BlockWitness>>>()?;

        let witness = if self.version.is_validium() {
            let base_dir = Path::new(PATH_TESTDATA).join("validium").join("witnesses");
            let secret_key = hex::decode(std::env::var("VALIDIUM_KEY")?)?;
            let secret_key = SecretKey::try_from_bytes(&secret_key)?;
            let validium_txs = self
                .block_range
                .iter()
                .map(|blk| read_json(base_dir.join(format!("{blk}_validium_txs.json"))))
                .collect::<Result<Vec<Vec<TxL1Message>>, _>>()?;
            ChunkWitness::new_validium(
                self.version.as_version_byte(),
                &block_witnesses,
                self.prev_message_hash
                    .unwrap_or_else(|| B256::repeat_byte(1u8)),
                self.version.fork,
                validium_txs,
                secret_key,
            )
        } else {
            ChunkWitness::new_scroll(
                self.version.as_version_byte(),
                &block_witnesses,
                self.prev_message_hash
                    .unwrap_or_else(|| B256::repeat_byte(1u8)),
                testing_hardfork(),
            )
        };

        Ok(witness)
    }
}

/// helper func to gen a series of proving tasks, specified by the block number
pub fn get_witness_from_env_or_builder(
    fallback_generator: &mut ChunkTaskGenerator,
) -> eyre::Result<ChunkWitness> {
    let paths: Vec<PathBuf> = match std::env::var("TRACE_PATH") {
        Ok(paths) => glob::glob(&paths)?.filter_map(|entry| entry.ok()).collect(),
        Err(_) => return fallback_generator.get_or_build_witness(),
    };

    let block_witnesses = paths
        .iter()
        .map(read_block_witness)
        .collect::<eyre::Result<Vec<BlockWitness>>>()?;

    let version = testing_version().as_version_byte();

    Ok(ChunkWitness::new_scroll(
        version,
        &block_witnesses,
        B256::repeat_byte(1u8),
        testing_hardfork(),
    ))
}

/// preset examples for single task
pub fn preset_chunk() -> ChunkTaskGenerator {
    let (version, block_range) = match testing_hardfork() {
        ForkName::EuclidV1 => (Version::euclid_v1(), 12508460u64..=12508463u64),
        ForkName::EuclidV2 => (Version::euclid_v2(), 1u64..=4u64),
        ForkName::Feynman => (Version::feynman(), 16525000u64..=16525003u64),
    };

    ChunkTaskGenerator {
        version,
        block_range: block_range.collect(),
        ..Default::default()
    }
}

/// create canonical tasks from a series of block range
pub fn create_canonical_tasks(
    version: Version,
    ranges: impl Iterator<Item = std::ops::RangeInclusive<u64>>,
) -> eyre::Result<Vec<ChunkTaskGenerator>> {
    let mut ret = Vec::new();
    let mut prev_message_hash = None;
    for r in ranges {
        let mut canonical_generator = ChunkTaskGenerator {
            version,
            block_range: r.collect(),
            prev_message_hash,
            proof: Default::default(),
            witness: Default::default(),
        };
        let chunk_wit = canonical_generator.get_or_build_witness()?;
        let info = metadata_from_chunk_witnesses(chunk_wit)?;

        prev_message_hash = Some(info.post_msg_queue_hash);
        ret.push(canonical_generator);
    }

    Ok(ret)
}

/// preset examples for multiple task
pub fn preset_chunk_multiple() -> Vec<ChunkTaskGenerator> {
    static PRESET_RESULT: std::sync::OnceLock<Vec<ChunkTaskGenerator>> = std::sync::OnceLock::new();

    PRESET_RESULT
        .get_or_init(|| {
            let (block_range, version) = match testing_hardfork() {
                ForkName::EuclidV1 => (
                    vec![
                        12508460u64..=12508460u64,
                        12508461u64..=12508461u64,
                        12508462u64..=12508463u64,
                    ],
                    Version::euclid_v1(),
                ),
                ForkName::EuclidV2 => (
                    vec![1u64..=1u64, 2u64..=2u64, 3u64..=4u64],
                    Version::euclid_v2(),
                ),
                ForkName::Feynman => (
                    vec![
                        16525000u64..=16525000u64,
                        16525001u64..=16525001u64,
                        16525002u64..=16525003u64,
                    ],
                    Version::feynman(),
                ),
            };
            create_canonical_tasks(version, block_range.into_iter())
                .expect("must success for preset collections")
        })
        .clone()
}

pub fn preset_chunk_validium() -> Vec<ChunkTaskGenerator> {
    let block_range = vec![347..=355, 356..=360, 361..=370, 371..=375, 376..=397];
    create_canonical_tasks(Version::validium_v1(), block_range.into_iter())
        .expect("must succeed for preset collection")
}

pub fn exec_chunk(wit: &ChunkWitness) -> eyre::Result<(ExecutionResult, u64)> {
    let blk = wit.blocks[0].header.number;
    println!(
        "task block num: {}, block[0] idx: {}",
        wit.blocks.len(),
        blk
    );
    let stats = wit.stats();
    println!("chunk stats {:#?}", stats);
    let exec_result = tester_execute::<ChunkProverTester>(wit, &[])?;
    let cycle_count = exec_result.total_cycle as u64;
    let cycle_per_gas = cycle_count / stats.total_gas_used;
    println!(
        "blk {blk}->{}, cycle {cycle_count}, gas {}, cycle-per-gas {cycle_per_gas}",
        wit.blocks.last().unwrap().header.number,
        stats.total_gas_used,
    );
    eyre::Ok((exec_result, stats.total_gas_used))
}

pub fn execute_multi(
    wits: Vec<ChunkWitness>,
) -> impl FnOnce() -> (u64, u64) + Send + Sync + 'static {
    || {
        wits.into_par_iter()
            .map(|wit| -> (u64, u64) {
                let (exec_result, gas) = exec_chunk(&wit).unwrap();
                (gas, exec_result.total_cycle)
            })
            .reduce(
                || (0u64, 0u64),
                |(gas1, cycle1): (u64, u64), (gas2, cycle2): (u64, u64)| {
                    (gas1 + gas2, cycle1 + cycle2)
                },
            )
    }
}<|MERGE_RESOLUTION|>--- conflicted
+++ resolved
@@ -10,7 +10,6 @@
 };
 use std::{
     fs::File,
-    io::{Seek, SeekFrom},
     path::{Path, PathBuf},
 };
 
@@ -39,19 +38,11 @@
         println!("File not found: {:?}", path_witness.as_ref());
         return Err(eyre::eyre!("File not found: {:?}", path_witness.as_ref()));
     }
-<<<<<<< HEAD
-    let mut witness = File::open(path_witness)?;
-    if let Ok(witness) = serde_json::from_reader::<_, BlockWitness>(&mut witness) {
-        Ok(witness)
-    } else {
-        witness.seek(SeekFrom::Start(0))?;
-=======
 
     if let Ok(ret) = serde_json::from_reader::<_, BlockWitness>(File::open(&path_witness)?) {
         Ok(ret)
     } else {
         let witness = File::open(path_witness)?;
->>>>>>> 635a7af1
         Ok(BlockWitness::from(serde_json::from_reader::<
             _,
             sbv_primitives::legacy_types::BlockWitness,
