<<<<<<< HEAD
use std::{
    fs::File,
    io::{Seek, SeekFrom},
    path::{Path, PathBuf},
};

use sbv_core::BlockWitness;
use sbv_primitives::{B256, types::consensus::TxL1Message};
use scroll_zkvm_prover::{Prover, utils::read_json};
=======
use rayon::iter::{IntoParallelIterator, ParallelIterator};
use sbv_core::BlockWitness;
use sbv_primitives::B256;
use scroll_zkvm_prover::Prover;
use scroll_zkvm_prover::utils::vm::ExecutionResult;
>>>>>>> 397db2bd
use scroll_zkvm_types::{
    chunk::{ChunkInfo, ChunkWitness, LegacyChunkWitness, SecretKey},
    proof::ProofEnum,
    public_inputs::{ForkName, Version},
};
use std::{
    fs::File,
    path::{Path, PathBuf},
};

use crate::{
<<<<<<< HEAD
    PartialProvingTask, ProverTester, prove_verify, testdata_fork_directory,
    testers::PATH_TESTDATA, testing_hardfork, testing_version,
    utils::metadata_from_chunk_witnesses,
=======
    PartialProvingTask, ProverTester, prove_verify, testdata_fork_directory, tester_execute,
    testers::PATH_TESTDATA, testing_hardfork, utils::metadata_from_chunk_witnesses,
>>>>>>> 397db2bd
};

/// Load a file <block_n>.json in the <PATH_BLOCK_WITNESS> directory.
pub fn read_block_witness_from_testdata(block_n: usize) -> eyre::Result<BlockWitness> {
    read_block_witness(
        Path::new(PATH_TESTDATA)
            .join(testdata_fork_directory())
            .join("witnesses")
            .join(format!("{}.json", block_n)),
    )
}

/// Utility function to read and deserialize block witness given the block number.
pub fn read_block_witness<P>(path_witness: P) -> eyre::Result<BlockWitness>
where
    P: AsRef<Path>,
{
    if !path_witness.as_ref().exists() {
        println!("File not found: {:?}", path_witness.as_ref());
        return Err(eyre::eyre!("File not found: {:?}", path_witness.as_ref()));
    }
    let mut witness = File::open(path_witness)?;
    if let Ok(witness) = serde_json::from_reader::<_, BlockWitness>(&mut witness) {
        Ok(witness)
    } else {
        witness.seek(SeekFrom::Start(0))?;
        Ok(BlockWitness::from(serde_json::from_reader::<
            _,
            sbv_primitives::legacy_types::BlockWitness,
        >(witness)?))
    }
}

pub struct ChunkProverTester;

impl PartialProvingTask for ChunkWitness {
    fn identifier(&self) -> String {
        let (first, last) = (
            self.blocks.first().expect("MUST NOT EMPTY").header.number,
            self.blocks.last().expect("MUST NOT EMPTY").header.number,
        );
        format!("{first}-{last}")
    }

    fn legacy_rkyv_archive(&self) -> eyre::Result<Vec<u8>> {
        let witness_legacy = LegacyChunkWitness::from(self.clone());
        let bytes = rkyv::to_bytes::<rkyv::rancor::Error>(&witness_legacy)?;
        Ok(bytes.to_vec())
    }

    fn fork_name(&self) -> ForkName {
        ForkName::from(self.fork_name.as_str())
    }
}

impl ProverTester for ChunkProverTester {
    type Metadata = ChunkInfo;

    type Witness = ChunkWitness;

    const NAME: &str = "chunk";

    const PATH_PROJECT_ROOT: &str = "crates/circuits/chunk-circuit";

    const DIR_ASSETS: &str = "chunk";
}
/// Generator collect a range of block witnesses from test data
#[derive(Clone, Default)]
pub struct ChunkTaskGenerator {
    pub version: Version,
    pub block_range: Vec<u64>,
    pub prev_message_hash: Option<B256>,
    pub witness: Option<ChunkWitness>,
    pub proof: Option<ProofEnum>,
}

impl ChunkTaskGenerator {
    pub fn get_or_build_witness(&mut self) -> eyre::Result<ChunkWitness> {
        if let Some(witness) = &self.witness {
            return Ok(witness.clone());
        }

        let witness = self.calculate_witness()?;
        self.witness = Some(witness.clone());
        Ok(witness)
    }

    pub fn get_or_build_proof(&mut self, prover: &mut Prover) -> eyre::Result<ProofEnum> {
        if let Some(proof) = &self.proof {
            return Ok(proof.clone());
        }
        let wit = self.get_or_build_witness()?;
        let proof = prove_verify::<ChunkProverTester>(prover, &wit, &[])?;
        self.proof.replace(proof.clone());
        Ok(proof)
    }

    pub fn calculate_witness(&mut self) -> eyre::Result<ChunkWitness> {
        let dir_name = if self.version.is_validium() {
            "validium"
        } else {
            self.version.fork.as_str()
        };
        let paths: Vec<PathBuf> = self
            .block_range
            .iter()
            .map(|block_n| {
                Path::new(PATH_TESTDATA)
                    .join(dir_name)
                    .join("witnesses")
                    .join(format!("{}.json", block_n))
            })
            .collect();

        let block_witnesses = paths
            .iter()
            .map(read_block_witness)
            .collect::<eyre::Result<Vec<BlockWitness>>>()?;

        let witness = if self.version.is_validium() {
            let base_dir = Path::new(PATH_TESTDATA).join("validium").join("witnesses");
            let secret_key = hex::decode(std::env::var("VALIDIUM_KEY")?)?;
            let secret_key = SecretKey::try_from_bytes(&secret_key)?;
            let validium_txs = self
                .block_range
                .iter()
                .map(|blk| read_json(base_dir.join(format!("{blk}_validium_txs.json"))))
                .collect::<Result<Vec<Vec<TxL1Message>>, _>>()?;
            ChunkWitness::new_validium(
                self.version.as_version_byte(),
                &block_witnesses,
                self.prev_message_hash
                    .unwrap_or_else(|| B256::repeat_byte(1u8)),
                self.version.fork,
                validium_txs,
                secret_key,
            )
        } else {
            ChunkWitness::new_scroll(
                self.version.as_version_byte(),
                &block_witnesses,
                self.prev_message_hash
                    .unwrap_or_else(|| B256::repeat_byte(1u8)),
                testing_hardfork(),
            )
        };

        Ok(witness)
    }
}

/// helper func to gen a series of proving tasks, specified by the block number
pub fn get_witness_from_env_or_builder(
    fallback_generator: &mut ChunkTaskGenerator,
) -> eyre::Result<ChunkWitness> {
    let paths: Vec<PathBuf> = match std::env::var("TRACE_PATH") {
        Ok(paths) => glob::glob(&paths)?.filter_map(|entry| entry.ok()).collect(),
        Err(_) => return fallback_generator.get_or_build_witness(),
    };

    let block_witnesses = paths
        .iter()
        .map(read_block_witness)
        .collect::<eyre::Result<Vec<BlockWitness>>>()?;

    let version = testing_version().as_version_byte();

    Ok(ChunkWitness::new_scroll(
        version,
        &block_witnesses,
        B256::repeat_byte(1u8),
        testing_hardfork(),
    ))
}

/// preset examples for single task
pub fn preset_chunk() -> ChunkTaskGenerator {
    let (version, block_range) = match testing_hardfork() {
        ForkName::EuclidV1 => (Version::euclid_v1(), 12508460u64..=12508463u64),
        ForkName::EuclidV2 => (Version::euclid_v2(), 1u64..=4u64),
        ForkName::Feynman => (Version::feynman(), 16525000u64..=16525003u64),
    };

    ChunkTaskGenerator {
        version,
        block_range: block_range.collect(),
        ..Default::default()
    }
}

/// create canonical tasks from a series of block range
pub fn create_canonical_tasks(
    version: Version,
    ranges: impl Iterator<Item = std::ops::RangeInclusive<u64>>,
) -> eyre::Result<Vec<ChunkTaskGenerator>> {
    let mut ret = Vec::new();
    let mut prev_message_hash = None;
    for r in ranges {
        let mut canonical_generator = ChunkTaskGenerator {
            version,
            block_range: r.collect(),
            prev_message_hash,
            proof: Default::default(),
            witness: Default::default(),
        };
        let chunk_wit = canonical_generator.get_or_build_witness()?;
        let info = metadata_from_chunk_witnesses(chunk_wit)?;

        prev_message_hash = Some(info.post_msg_queue_hash);
        ret.push(canonical_generator);
    }

    Ok(ret)
}

/// preset examples for multiple task
pub fn preset_chunk_multiple() -> Vec<ChunkTaskGenerator> {
    static PRESET_RESULT: std::sync::OnceLock<Vec<ChunkTaskGenerator>> = std::sync::OnceLock::new();

    PRESET_RESULT
        .get_or_init(|| {
            let (block_range, version) = match testing_hardfork() {
                ForkName::EuclidV1 => (
                    vec![
                        12508460u64..=12508460u64,
                        12508461u64..=12508461u64,
                        12508462u64..=12508463u64,
                    ],
                    Version::euclid_v1(),
                ),
                ForkName::EuclidV2 => (
                    vec![1u64..=1u64, 2u64..=2u64, 3u64..=4u64],
                    Version::euclid_v2(),
                ),
                ForkName::Feynman => (
                    vec![
                        16525000u64..=16525000u64,
                        16525001u64..=16525001u64,
                        16525002u64..=16525003u64,
                    ],
                    Version::feynman(),
                ),
            };
            create_canonical_tasks(version, block_range.into_iter())
                .expect("must success for preset collections")
        })
        .clone()
}

<<<<<<< HEAD
pub fn preset_chunk_validium() -> Vec<ChunkTaskGenerator> {
    let block_range = vec![347..=355, 356..=360, 361..=370, 371..=375, 376..=397];
    create_canonical_tasks(Version::validium_v1(), block_range.into_iter())
        .expect("must succeed for preset collection")
=======
pub fn exec_chunk(wit: &ChunkWitness) -> eyre::Result<(ExecutionResult, u64)> {
    let blk = wit.blocks[0].header.number;
    println!(
        "task block num: {}, block[0] idx: {}",
        wit.blocks.len(),
        blk
    );
    let stats = wit.stats();
    println!("chunk stats {:#?}", stats);
    let exec_result = tester_execute::<ChunkProverTester>(wit, &[])?;
    let cycle_count = exec_result.total_cycle as u64;
    let cycle_per_gas = cycle_count / stats.total_gas_used;
    println!(
        "blk {blk}->{}, cycle {cycle_count}, gas {}, cycle-per-gas {cycle_per_gas}",
        wit.blocks.last().unwrap().header.number,
        stats.total_gas_used,
    );
    eyre::Ok((exec_result, stats.total_gas_used))
}

pub fn execute_multi(
    wits: Vec<ChunkWitness>,
) -> impl FnOnce() -> (u64, u64) + Send + Sync + 'static {
    || {
        wits.into_par_iter()
            .map(|wit| -> (u64, u64) {
                let (exec_result, gas) = exec_chunk(&wit).unwrap();
                (gas, exec_result.total_cycle)
            })
            .reduce(
                || (0u64, 0u64),
                |(gas1, cycle1): (u64, u64), (gas2, cycle2): (u64, u64)| {
                    (gas1 + gas2, cycle1 + cycle2)
                },
            )
    }
>>>>>>> 397db2bd
}<|MERGE_RESOLUTION|>--- conflicted
+++ resolved
@@ -1,20 +1,8 @@
-<<<<<<< HEAD
-use std::{
-    fs::File,
-    io::{Seek, SeekFrom},
-    path::{Path, PathBuf},
-};
-
+use rayon::iter::{IntoParallelIterator, ParallelIterator};
 use sbv_core::BlockWitness;
 use sbv_primitives::{B256, types::consensus::TxL1Message};
+use scroll_zkvm_prover::utils::vm::ExecutionResult;
 use scroll_zkvm_prover::{Prover, utils::read_json};
-=======
-use rayon::iter::{IntoParallelIterator, ParallelIterator};
-use sbv_core::BlockWitness;
-use sbv_primitives::B256;
-use scroll_zkvm_prover::Prover;
-use scroll_zkvm_prover::utils::vm::ExecutionResult;
->>>>>>> 397db2bd
 use scroll_zkvm_types::{
     chunk::{ChunkInfo, ChunkWitness, LegacyChunkWitness, SecretKey},
     proof::ProofEnum,
@@ -22,18 +10,14 @@
 };
 use std::{
     fs::File,
+    io::{Seek, SeekFrom},
     path::{Path, PathBuf},
 };
 
 use crate::{
-<<<<<<< HEAD
-    PartialProvingTask, ProverTester, prove_verify, testdata_fork_directory,
+    PartialProvingTask, ProverTester, prove_verify, testdata_fork_directory, tester_execute,
     testers::PATH_TESTDATA, testing_hardfork, testing_version,
     utils::metadata_from_chunk_witnesses,
-=======
-    PartialProvingTask, ProverTester, prove_verify, testdata_fork_directory, tester_execute,
-    testers::PATH_TESTDATA, testing_hardfork, utils::metadata_from_chunk_witnesses,
->>>>>>> 397db2bd
 };
 
 /// Load a file <block_n>.json in the <PATH_BLOCK_WITNESS> directory.
@@ -283,12 +267,12 @@
         .clone()
 }
 
-<<<<<<< HEAD
 pub fn preset_chunk_validium() -> Vec<ChunkTaskGenerator> {
     let block_range = vec![347..=355, 356..=360, 361..=370, 371..=375, 376..=397];
     create_canonical_tasks(Version::validium_v1(), block_range.into_iter())
         .expect("must succeed for preset collection")
-=======
+}
+
 pub fn exec_chunk(wit: &ChunkWitness) -> eyre::Result<(ExecutionResult, u64)> {
     let blk = wit.blocks[0].header.number;
     println!(
@@ -325,5 +309,4 @@
                 },
             )
     }
->>>>>>> 397db2bd
 }