use cargo_metadata::MetadataCommand;
use once_cell::sync::OnceCell;
use openvm_circuit::arch::instructions::exe::VmExe;
use openvm_sdk::{F, StdIn, config::SdkVmConfig, fs::read_object_from_file};
use scroll_zkvm_prover::{
    Prover,
    setup::{read_app_config, read_app_exe},
    utils::{read_json, vm::ExecutionResult, write_json},
};
use scroll_zkvm_types::{
    proof::{EvmProof, ProofEnum, StarkProof},
    public_inputs::ForkName,
    types_agg::ProgramCommitment,
    utils::serialize_vk,
};
use scroll_zkvm_verifier::verifier::UniversalVerifier;
use std::{
    path::{Path, PathBuf},
    process,
    sync::{Arc, LazyLock},
};
use tracing::instrument;
use tracing_subscriber::{fmt::format::FmtSpan, layer::SubscriberExt, util::SubscriberInitExt};

pub mod testers;

pub mod utils;

/// Directory to store proofs on disc.
const DIR_PROOFS: &str = "proofs";

/// File descriptor for app openvm config.
const FD_APP_CONFIG: &str = "openvm.toml";

/// File descriptor for app exe.
const FD_APP_EXE: &str = "app.vmexe";

/// Environment variable used to set the test-run's output directory for assets.
const ENV_OUTPUT_DIR: &str = "OUTPUT_DIR";

/// Enviroment settings for test: fork
pub fn testing_hardfork() -> ForkName {
    ForkName::Feynman
}

/// Read the 'GUEST_VERSION' from the environment variable.
/// If not existed, return "dev" as default
/// The returned value will be used to locate asset files: $workspace/releases/$guest_version
pub fn guest_version() -> String {
    std::env::var("GUEST_VERSION").unwrap_or_else(|_| "dev".to_string())
}

pub static WORKSPACE_ROOT: LazyLock<&Path> = LazyLock::new(|| {
    let path = MetadataCommand::new()
        .no_deps()
        .exec()
        .expect("failed to execute cargo-metadata")
        .workspace_root
        .into_std_path_buf();
    eprintln!("PROJECT_ROOT_DIR = {}", path.display());
    Box::leak(path.into_boxed_path())
});

/// Path to store release assets, root directory of zkvm-prover repository.
static DIR_OUTPUT: LazyLock<&Path> = LazyLock::new(|| {
    let path = WORKSPACE_ROOT.join(".output");
    std::fs::create_dir_all(&path).expect("failed to create output directory");
    eprintln!("DIR_OUTPUT = {}", path.display());
    Box::leak(path.into_boxed_path())
});

/// Every test run will write assets to a new directory.
///
/// Possibly one of the following:
/// - <DIR_OUTPUT>/chunk-tests-{timestamp}
/// - <DIR_OUTPUT>/batch-tests-{timestamp}
/// - <DIR_OUTPUT>/bundle-tests-{timestamp}
static DIR_TESTRUN: OnceCell<PathBuf> = OnceCell::new();

pub trait PartialProvingTask: serde::Serialize {
    fn identifier(&self) -> String;
    fn fork_name(&self) -> ForkName;

    fn legacy_rkyv_archive(&self) -> eyre::Result<Vec<u8>>;

    fn write_guest_input(&self, stdin: &mut StdIn) -> eyre::Result<()>
    where
        Self: Sized,
    {
        let bytes: Vec<u8> = match guest_version().as_str() {
            "0.5.2" => self.legacy_rkyv_archive()?,
            _ => {
                let config = bincode::config::standard();
                bincode::serde::encode_to_vec(self, config)?
            }
        };
        stdin.write_bytes(&bytes);
        Ok(())
    }
}

/// Circuit that implements functionality required to run e2e tests in specified phase (chunk/batch/bundle).
pub trait ProverTester {
    /// Tester witness type
    type Witness: PartialProvingTask;

    /// Tester metadata type
    type Metadata;

    /// Naming for tester
    const NAME: &str;

    /// Path to the corresponding circuit's project directory.
    const PATH_PROJECT_ROOT: &str;

    /// Prefix to use while naming app-specific data like app exe, app pk, etc.
    const DIR_ASSETS: &str;

    /// Setup directory structure for the test suite.
    fn setup() -> eyre::Result<()> {
        // Setup tracing subscriber.
        setup_logger()?;

        // If user has set an output directory, use it.
        let dir_testrun = if let Ok(env_dir) = std::env::var(ENV_OUTPUT_DIR) {
            let dir = Path::new(&env_dir);
            if std::fs::exists(dir).is_err() {
                tracing::error!("OUTPUT_DIR={dir:?} not found");
                process::exit(1);
            }
            dir.into()
        } else {
            // Create the <OUTPUT>/{DIR_ASSETS}-test-{timestamp} for test-run.
            let testrun = format!(
                "{}-tests-{}",
                Self::DIR_ASSETS,
                chrono::Utc::now().format("%Y%m%d_%H%M%S"),
            );
            DIR_OUTPUT.join(testrun)
        };

        // Set the path for the current test-run.
        DIR_TESTRUN
            .set(dir_testrun)
            .map_err(|dir| eyre::eyre!("could not set test-run dir: {dir:?}"))?;

        Ok(())
    }

    /// Load the app config.
    fn load() -> eyre::Result<(PathBuf, PathBuf)> {
        let assets_version = guest_version();
        let release_dir = WORKSPACE_ROOT.join("releases").join(assets_version);
        let path_app_config = release_dir.join(Self::NAME).join(FD_APP_CONFIG);
        let path_app_exe = release_dir.join(Self::NAME).join(FD_APP_EXE);
        Ok((path_app_config, path_app_exe))
    }

    /// Load the prover with caching
    #[instrument("Prover::load_prover")]
    fn load_prover(with_evm: bool) -> eyre::Result<Prover> {
        // Since Prover doesn't implement Clone or Send, we can't cache instances directly
        // Instead, we'll use a simple approach to ensure setup happens only once per test run

        let (path_app_config, path_app_exe) = Self::load()?;

        let path_assets = DIR_TESTRUN
            .get()
            .ok_or(eyre::eyre!("missing testrun dir"))?
            .join(Self::DIR_ASSETS);
        std::fs::create_dir_all(&path_assets)?;

        let config = scroll_zkvm_prover::ProverConfig {
            path_app_exe,
            path_app_config,
            ..Default::default()
        };

        let prover = scroll_zkvm_prover::Prover::setup(config, with_evm, Some(Self::NAME))?;

        Ok(prover)
    }

    /// File descriptor for the proof saved to disc.
    #[instrument("Prover::fd_proof", skip_all, fields(task_id = task.identifier(), path_proof))]
    fn fd_proof(task: &impl PartialProvingTask) -> String {
        let path_proof = format!("{}-{}.json", Self::NAME, task.identifier());
        path_proof
    }

    fn build_guest_input<'a>(
        witness: &Self::Witness,
        aggregated_proofs: impl Iterator<Item = &'a StarkProof>,
    ) -> eyre::Result<StdIn> {
        use openvm_native_recursion::hints::Hintable;

        let mut stdin = StdIn::default();
        witness.write_guest_input(&mut stdin)?;

        for proof in aggregated_proofs {
            let streams = proof.proofs[0].write();
            for s in &streams {
                stdin.write_field(s);
            }
        }
        Ok(stdin)
    }
}

/// Enviroment settings for test: fork dir
pub fn testdata_fork_directory() -> String {
    testing_hardfork().to_string()
}

/// The outcome of a successful prove-verify run.
pub struct ProveVerifyOutcome<T, P> {
    /// Single or multiple proving tasks.
    pub tasks: Vec<T>,
    /// Verified proofs for the proving tasks.
    pub proofs: Vec<P>,
}

impl<T: Clone, P: Clone> ProveVerifyOutcome<T, P> {
    pub fn single(task: T, proof: P) -> Self {
        Self {
            tasks: vec![task],
            proofs: vec![proof],
        }
    }

    pub fn multi(tasks: &[T], proofs: &[P]) -> Self {
        Self {
            tasks: tasks.to_vec(),
            proofs: proofs.to_vec(),
        }
    }
}

/// Setup test environment
fn setup_logger() -> eyre::Result<()> {
    let fmt_layer = tracing_subscriber::fmt::layer()
        .pretty()
        .with_span_events(FmtSpan::CLOSE);

    #[cfg(feature = "limit-logs")]
    {
        let filters = tracing_subscriber::filter::Targets::new()
            .with_target("scroll_zkvm_prover", tracing::Level::INFO)
            .with_target("scroll_zkvm_integration", tracing::Level::DEBUG);

        tracing_subscriber::registry()
            .with(fmt_layer)
            .with(filters)
            .try_init()?;
    }

    #[cfg(not(feature = "limit-logs"))]
    {
        tracing_subscriber::registry()
            .with(tracing_subscriber::EnvFilter::from_default_env())
            .with(fmt_layer)
            .with(metrics_tracing_context::MetricsLayer::new())
            .try_init()?;
    }

    Ok(())
}

/// Light weight testing to simply execute the vm program for test
#[instrument("tester_execute", skip_all)]
pub fn tester_execute<T: ProverTester>(
    witness: &T::Witness,
    proofs: &[ProofEnum],
) -> eyre::Result<ExecutionResult> {
    let (path_app_config, path_app_exe) = T::load()?;
<<<<<<< HEAD
    let app_exe: VmExe<F> = read_app_exe(&path_app_exe).unwrap();
    let app_exe = Arc::new(app_exe);
=======
    let app_exe = read_app_exe(&path_app_exe)?;
>>>>>>> 4a6edbc0
    let app_config = read_app_config(&path_app_config)?;
    let stdin = T::build_guest_input(
        witness,
        proofs
            .iter()
            .map(|p| p.as_stark_proof().expect("must be stark proof")),
    )?;

<<<<<<< HEAD
    Ok(scroll_zkvm_prover::utils::vm::execute_guest(
        app_config.app_vm_config,
        app_exe,
        &stdin,
    )?)
=======
    let ret =
        scroll_zkvm_prover::utils::vm::execute_guest(app_config.app_vm_config, app_exe, &stdin)?;
    Ok(ret)
>>>>>>> 4a6edbc0
}

/// End-to-end test for proving witnesses of the same prover.
#[instrument(name = "prove_verify", skip_all, fields(task_id))]
pub fn prove_verify<T: ProverTester>(
    prover: &mut Prover,
    witness: &T::Witness,
    proofs: &[ProofEnum],
) -> eyre::Result<ProofEnum> {
    // Setup prover.
    let cache_dir = DIR_TESTRUN
        .get()
        .ok_or(eyre::eyre!("missing assets dir"))?
        .join(T::DIR_ASSETS)
        .join(DIR_PROOFS);
    std::fs::create_dir_all(&cache_dir)?;
    let vk = prover.get_app_vk();

    // Try reading proof from cache if available, and early return in that case.
    let task_id = witness.identifier();

    let path_proof = cache_dir.join(T::fd_proof(witness));
    tracing::debug!(name: "try_read_proof", ?task_id, ?path_proof);

    let proof = if let Ok(proof) = read_json::<_, ProofEnum>(&path_proof) {
        tracing::debug!(name: "early_return_proof", ?task_id);
        proof
    } else {
        let stdin = T::build_guest_input(
            witness,
            proofs
                .iter()
                .map(|p| p.as_stark_proof().expect("must be stark proof")),
        )?;
        // Construct stark proof for the circuit.
        let proof = prover.gen_proof_stark(stdin)?.into();
        write_json(&path_proof, &proof)?;
        tracing::debug!(name: "cached_proof", ?task_id);

        proof
    };

    // Verify proof.
    UniversalVerifier::verify_stark_proof(
        proof.as_stark_proof().expect("should be stark proof"),
        &vk,
    )?;

    Ok(proof)
}

/// End-to-end test for a single proving task to generate an EVM-verifiable SNARK proof.
#[instrument(name = "prove_verify_single_evm", skip_all)]
pub fn prove_verify_single_evm<T>(
    prover: &mut Prover,
    witness: &T::Witness,
    proofs: &[ProofEnum],
) -> eyre::Result<ProofEnum>
where
    T: ProverTester,
{
    // Setup prover.
    let path_assets = DIR_TESTRUN
        .get()
        .ok_or(eyre::eyre!("missing testrun dir"))?
        .join(T::DIR_ASSETS);
    let cache_dir = path_assets.join(DIR_PROOFS);
    std::fs::create_dir_all(&cache_dir)?;

    // Dump verifier-only assets to disk.
    let path_verifier_code = WORKSPACE_ROOT
        .join("releases")
        .join(guest_version())
        .join("verifier")
        .join("verifier.bin");
    let verifier =
        scroll_zkvm_verifier::verifier::UniversalVerifier::setup(Some(&path_verifier_code))?;

    // Try reading proof from cache if available, and early return in that case.
    let task_id = witness.identifier();

    let path_proof = cache_dir.join(T::fd_proof(witness));
    tracing::debug!(name: "try_read_evm_proof", ?task_id, ?path_proof);

    let proof = if let Ok(proof) = read_json::<_, ProofEnum>(&path_proof) {
        tracing::debug!(name: "early_return_evm_proof", ?task_id);
        proof
    } else {
        let stdin = T::build_guest_input(
            witness,
            proofs
                .iter()
                .map(|p| p.as_stark_proof().expect("must be stark proof")),
        )?;
        // Construct stark proof for the circuit.
        let proof: EvmProof = prover.gen_proof_snark(stdin)?.into();
        write_json(&path_proof, &proof)?;
        tracing::debug!(name: "cached_evm_proof", ?task_id);
        proof.into()
    };

    let vk = prover.get_app_vk();
    // Verify proof.
    verifier.verify_evm_proof(
        &proof
            .clone()
            .into_evm_proof()
            .expect("must be evm proof")
            .into(),
        &vk,
    )?;

    Ok(proof)
}

pub fn load_program_commitments(program: &str) -> eyre::Result<ProgramCommitment> {
    use base64::{Engine, prelude::BASE64_STANDARD};
    let file_path = WORKSPACE_ROOT
        .join("releases")
        .join(guest_version())
        .join("verifier")
        .join("openVmVk.json");
    let json_value: serde_json::Value = {
        let file = std::fs::File::open(&file_path)?;
        serde_json::from_reader(file)?
    };
    let commitment_string = json_value[&format!("{}_vk", program)]
        .as_str()
        .ok_or_else(|| eyre::eyre!("Missing or invalid program commitment for {}", program))?;
    let commitment_bytes = hex::decode(commitment_string)
        .or_else(|_| BASE64_STANDARD.decode(commitment_string))
        .map_err(|_| eyre::eyre!("Failed to decode program commitment for {}", program))?;
    let commitment = serialize_vk::deserialize(&commitment_bytes);
    Ok(commitment)
}

#[test]
fn test_project_root() {
    println!("Project root directory: {}", WORKSPACE_ROOT.display());
    assert!(
        WORKSPACE_ROOT.exists(),
        "Project root directory does not exist"
    );
    let crates = WORKSPACE_ROOT.join("crates");
    assert!(
        crates.exists(),
        "Expected 'crates' directory in project root"
    );
    assert!(
        crates.join("circuits").exists(),
        "Expected 'circuits' directory in project root"
    );
    assert!(
        crates.join("integration").exists(),
        "Expected 'integration' directory in project root"
    );
}<|MERGE_RESOLUTION|>--- conflicted
+++ resolved
@@ -273,12 +273,8 @@
     proofs: &[ProofEnum],
 ) -> eyre::Result<ExecutionResult> {
     let (path_app_config, path_app_exe) = T::load()?;
-<<<<<<< HEAD
     let app_exe: VmExe<F> = read_app_exe(&path_app_exe).unwrap();
     let app_exe = Arc::new(app_exe);
-=======
-    let app_exe = read_app_exe(&path_app_exe)?;
->>>>>>> 4a6edbc0
     let app_config = read_app_config(&path_app_config)?;
     let stdin = T::build_guest_input(
         witness,
@@ -287,17 +283,11 @@
             .map(|p| p.as_stark_proof().expect("must be stark proof")),
     )?;
 
-<<<<<<< HEAD
     Ok(scroll_zkvm_prover::utils::vm::execute_guest(
         app_config.app_vm_config,
         app_exe,
         &stdin,
     )?)
-=======
-    let ret =
-        scroll_zkvm_prover::utils::vm::execute_guest(app_config.app_vm_config, app_exe, &stdin)?;
-    Ok(ret)
->>>>>>> 4a6edbc0
 }
 
 /// End-to-end test for proving witnesses of the same prover.
