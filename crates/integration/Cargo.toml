[package]
name = "scroll-zkvm-integration"
version.workspace = true
edition.workspace = true

[[bin]]
name = "chunk-benchmark"
path = "src/bin/chunk-benchmark.rs"

[dependencies]
scroll-zkvm-types.workspace = true
scroll-zkvm-prover.workspace = true
scroll-zkvm-verifier.workspace = true

rkyv.workspace = true
sbv-primitives = { workspace = true }
tracing.workspace = true
tracing-subscriber.workspace = true
metrics-tracing-context.workspace = true
openvm-benchmarks-prove = { workspace = true, default-features = false }
openvm-benchmarks-utils = { workspace = true, default-features = false }
openvm-circuit.workspace = true
openvm-sdk = { workspace = true, default-features = false }
openvm-native-recursion = { workspace = true, default-features = false }

alloy-primitives.workspace = true
base64.workspace = true
bincode.workspace = true
cargo_metadata.workspace = true
clap.workspace = true
eyre.workspace = true
rayon.workspace = true
serde.workspace = true
toml.workspace = true
vm-zstd = { workspace = true, features = ["zstd"] }

hex.workspace = true
chrono = "0.4"
glob = "0.3"
once_cell = "1.20"
revm = { workspace = true }
serde_json = "1.0"
snark-verifier-sdk = { workspace = true, default-features = false, features = [
    "loader_halo2",
    "halo2-axiom",
    "display",
] }
regex = "1.11.1"

[dev-dependencies]
glob = "0.3"

[features]
<<<<<<< HEAD
default = []
limit-logs = []
perf-metrics = ["openvm-sdk/perf-metrics"]
=======
default = ["limit-logs"]
limit-logs = []
>>>>>>> b453b525
<|MERGE_RESOLUTION|>--- conflicted
+++ resolved
@@ -51,11 +51,6 @@
 glob = "0.3"
 
 [features]
-<<<<<<< HEAD
-default = []
-limit-logs = []
-perf-metrics = ["openvm-sdk/perf-metrics"]
-=======
 default = ["limit-logs"]
 limit-logs = []
->>>>>>> b453b525
+perf-metrics = ["openvm-sdk/perf-metrics"]