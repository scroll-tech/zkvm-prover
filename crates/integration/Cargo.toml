--- conflicted
+++ resolved
@@ -52,9 +52,5 @@
 
 [features]
 default = ["limit-logs"]
-<<<<<<< HEAD
 limit-logs = []
-=======
-limit-logs = []
-perf-metrics = ["openvm-sdk/perf-metrics"]
->>>>>>> b3764c67
+perf-metrics = ["openvm-sdk/perf-metrics"]