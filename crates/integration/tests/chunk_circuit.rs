use eyre::Ok;
use scroll_zkvm_integration::{
    ProverTester, TestTaskBuilder, prove_verify, tester_execute,
    testers::chunk::{
        ChunkProverTester, ChunkTaskGenerator, get_witness_from_env_or_builder, preset_chunk,
        preset_chunk_multiple,
    },
    utils::metadata_from_chunk_witnesses,
};
use scroll_zkvm_prover::{Prover, utils::vm::ExecutionResult};
use scroll_zkvm_types::chunk::ChunkWitness;

fn exec_chunk(prover: &Prover, wit: &ChunkWitness) -> eyre::Result<(ExecutionResult, u64)> {
    let blk = wit.blocks[0].header.number;
    println!(
        "task block num: {}, block[0] idx: {}",
        wit.blocks.len(),
        blk
    );
    let stats = wit.stats();
    println!("chunk stats {:#?}", stats);
<<<<<<< HEAD
    ChunkProverType::metadata_with_prechecks(task)?;
    println!("precheck finished");
    let stdin = task.build_guest_input()?;
    let exec_result = utils::vm::execute_guest(config, app_exe, &stdin)?;
    let cycle_count = exec_result.total_cycle as u64;
    let cycle_per_gas = cycle_count / stats.total_gas_used;
    println!(
        "blk {blk}->{}, cycle {cycle_count}, gas {}, cycle-per-gas {cycle_per_gas}",
        task.block_witnesses.last().unwrap().header.number,
=======
    let exec_result = tester_execute::<ChunkProverTester>(prover, wit, &[])?;
    let cycle_count = exec_result.total_cycle as u64;
    let cycle_per_gas = cycle_count / stats.total_gas_used;
    println!(
        "blk {blk}->{}, cycle {cycle_count}, gas {}, cycle-per-gas {cycle_per_gas}, tick-per-gas {}",
        wit.blocks.last().unwrap().header.number,
>>>>>>> 9fe6b653
        stats.total_gas_used,
    );
    Ok((exec_result, stats.total_gas_used))
}

#[ignore = "can only run under eculidv2 hardfork"]
#[test]
fn test_cycle() -> eyre::Result<()> {
    ChunkProverTester::setup()?;

    // use rayon::prelude::*;
    let prover = ChunkProverTester::load_prover(false)?;

    let blocks = 1u64..=8u64;
    for blk in blocks {
        let task = ChunkTaskGenerator {
            block_range: blk..=blk,
            prev_message_hash: None,
        };

        let (exec_result, gas) = exec_chunk(&prover, &task.gen_proving_witnesses()?)?;
        let cycle_per_gas = exec_result.total_cycle / gas;
        assert!(cycle_per_gas < 30);
    }

    Ok(())
}

#[test]
fn test_execute() -> eyre::Result<()> {
    ChunkProverTester::setup()?;
    let prover = ChunkProverTester::load_prover(false)?;

    let wit = get_witness_from_env_or_builder(&preset_chunk())?;
    let (exec_result, total_gas_used) = exec_chunk(&prover, &wit)?;
    let cycle_per_gas = exec_result.total_cycle / total_gas_used;
    assert_ne!(cycle_per_gas, 0);
    assert!(cycle_per_gas <= 35);
    Ok(())
}

#[ignore = "can only run under eculidv2 hardfork"]
#[test]
fn test_autofill_trie_nodes() -> eyre::Result<()> {
    use std::result::Result::Ok;
    ChunkProverTester::setup()?;

    let mut template_wit = get_witness_from_env_or_builder(&preset_chunk())?;
    template_wit.blocks.truncate(1);
    let wit = ChunkWitness::new(
        &template_wit.blocks,
        template_wit.prev_msg_queue_hash,
        template_wit.fork_name,
    );
    for index in [10, 13] {
        println!(
            "removing state at index {}: {:?}",
            index, wit.blocks[0].states[index]
        );
        let mut test_wit = wit.clone();
        test_wit.blocks[0].states.remove(index);
        let result = metadata_from_chunk_witnesses(&test_wit);

        match result {
            Err(err_str) => {
                let err_str = format!("{}", err_str);
                // https://github.com/scroll-tech/scroll/blob/develop/crates/libzkp/src/tasks/chunk.rs#L155
                let pattern = r"SparseTrieError\(BlindedNode \{ path: Nibbles\((0x[0-9a-fA-F]+)\), hash: (0x[0-9a-fA-F]+) \}\)";
                let err_parse_re = regex::Regex::new(pattern)?;
                match err_parse_re.captures(&err_str) {
                    Some(caps) => {
                        let hash = caps[2].to_string();
                        println!("missing trie hash {hash}");
                        if index == 10 {
                            assert_eq!(
                                hash,
                                "0x3672d4a4951dbf05a8d18c33bd880a640aeb4dc1082bc96c489e3d658659c340"
                            );
                        }
                        if index == 13 {
                            assert_eq!(
                                hash,
                                "0x166a095be91b1f2ffc9d1a8abc0522264f67121086a4ea0b22a0a6bef07b000a"
                            );
                        }
                    }
                    None => {
                        println!("Cannot capture missing trie nodes");
                        panic!("Err msg: {}", err_str);
                    }
                }
            }
            Ok(_) => {
                panic!("Cannot capture missing trie nodes");
            }
        }
    }

    Ok(())
}

#[test]
fn test_execute_multi() -> eyre::Result<()> {
    // use rayon::iter::{IntoParallelIterator, ParallelIterator};

    ChunkProverTester::setup()?;

    // Initialize Rayon thread pool with 8 threads
    let parallel = 8;
    let pool = rayon::ThreadPoolBuilder::new()
        .num_threads(parallel)
        .build()
        .unwrap();
    // Execute tasks in parallel
<<<<<<< HEAD
    let (total_gas, total_cycle) = pool.install(|| {
        let tasks = MultiChunkProverTester::gen_multi_proving_tasks().unwrap();
        let init = (0u64, 0u64);
        let adder =
            |(gas1, cycle1): (u64, u64), (gas2, cycle2): (u64, u64)| (gas1 + gas2, cycle1 + cycle2);
        tasks
            .into_iter()
            .map(|task| -> (u64, u64) {
                let (exec_result, gas) = exec_chunk(&task).unwrap();
                (gas, exec_result.total_cycle)
=======
    let (total_gas, total_cycle, total_tick) = pool.install(|| {
        // comment by fan@scroll.io: why we need to load prover multiple times (which is time costing)
        let prover = ChunkProverTester::load_prover(false).unwrap();
        let init = (0u64, 0u64, 0u64);
        let adder = |(gas1, cycle1, tick1): (u64, u64, u64),
                     (gas2, cycle2, tick2): (u64, u64, u64)| {
            (gas1 + gas2, cycle1 + cycle2, tick1 + tick2)
        };
        preset_chunk_multiple()
            .into_iter()
            .map(|task| -> (u64, u64, u64) {
                let (exec_result, gas) =
                    exec_chunk(&prover, &task.gen_proving_witnesses().unwrap()).unwrap();
                (gas, exec_result.total_cycle, exec_result.total_tick)
>>>>>>> 9fe6b653
            })
            .fold(init, adder)
    });

    println!(
        "Total gas: {}, Total cycles: {}, Average cycle/gas: {}",
        total_gas,
        total_cycle,
        total_cycle as f64 / total_gas as f64,
    );

    Ok(())
}

#[test]
fn guest_profiling() -> eyre::Result<()> {
    ChunkProverTester::setup()?;
    let prover = ChunkProverTester::load_prover(false)?;

<<<<<<< HEAD
    let (path_app_config, _, path_app_exe) = ChunkProverTester::load()?;

    let config = scroll_zkvm_prover::ProverConfig {
        path_app_exe,
        path_app_config,
        ..Default::default()
    };
    let chunk_prover =
        scroll_zkvm_prover::Prover::<scroll_zkvm_prover::ChunkProverType>::setup(config)?;

    let task = ChunkProverTester::gen_proving_task()?;
    let stdin = task.build_guest_input()?;
    let total_cycles = chunk_prover.execute_and_check(&stdin)?;
=======
    let wit = get_witness_from_env_or_builder(&preset_chunk())?;
    let (exec_result, _) = exec_chunk(&prover, &wit)?;
    let total_cycles = exec_result.total_cycle;
>>>>>>> 9fe6b653

    println!(
        "scroll-zkvm-integration(chunk-circuit): total cycles = {:?}",
        total_cycles
    );

    Ok(())
}

#[test]
fn setup_prove_verify_single() -> eyre::Result<()> {
    ChunkProverTester::setup()?;
    let prover = ChunkProverTester::load_prover(false)?;

    let wit = get_witness_from_env_or_builder(&preset_chunk())?;
    let _ = prove_verify::<ChunkProverTester>(&prover, &wit, &[])?;

    Ok(())
}

#[test]
fn setup_prove_verify_multi() -> eyre::Result<()> {
    ChunkProverTester::setup()?;
    let prover = ChunkProverTester::load_prover(false)?;

    for task in preset_chunk_multiple() {
        let _ = task.gen_witnesses_proof(&prover)?;
    }

    Ok(())
}<|MERGE_RESOLUTION|>--- conflicted
+++ resolved
@@ -19,24 +19,12 @@
     );
     let stats = wit.stats();
     println!("chunk stats {:#?}", stats);
-<<<<<<< HEAD
-    ChunkProverType::metadata_with_prechecks(task)?;
-    println!("precheck finished");
-    let stdin = task.build_guest_input()?;
-    let exec_result = utils::vm::execute_guest(config, app_exe, &stdin)?;
-    let cycle_count = exec_result.total_cycle as u64;
-    let cycle_per_gas = cycle_count / stats.total_gas_used;
-    println!(
-        "blk {blk}->{}, cycle {cycle_count}, gas {}, cycle-per-gas {cycle_per_gas}",
-        task.block_witnesses.last().unwrap().header.number,
-=======
     let exec_result = tester_execute::<ChunkProverTester>(prover, wit, &[])?;
     let cycle_count = exec_result.total_cycle as u64;
     let cycle_per_gas = cycle_count / stats.total_gas_used;
     println!(
-        "blk {blk}->{}, cycle {cycle_count}, gas {}, cycle-per-gas {cycle_per_gas}, tick-per-gas {}",
+        "blk {blk}->{}, cycle {cycle_count}, gas {}, cycle-per-gas {cycle_per_gas}",
         wit.blocks.last().unwrap().header.number,
->>>>>>> 9fe6b653
         stats.total_gas_used,
     );
     Ok((exec_result, stats.total_gas_used))
@@ -151,33 +139,16 @@
         .build()
         .unwrap();
     // Execute tasks in parallel
-<<<<<<< HEAD
     let (total_gas, total_cycle) = pool.install(|| {
-        let tasks = MultiChunkProverTester::gen_multi_proving_tasks().unwrap();
-        let init = (0u64, 0u64);
+        // comment by fan@scroll.io: why we need to load prover multiple times (which is time costing)
+        let prover = ChunkProverTester::load_prover(false).unwrap();
         let adder =
             |(gas1, cycle1): (u64, u64), (gas2, cycle2): (u64, u64)| (gas1 + gas2, cycle1 + cycle2);
-        tasks
+        preset_chunk_multiple()
             .into_iter()
             .map(|task| -> (u64, u64) {
-                let (exec_result, gas) = exec_chunk(&task).unwrap();
-                (gas, exec_result.total_cycle)
-=======
-    let (total_gas, total_cycle, total_tick) = pool.install(|| {
-        // comment by fan@scroll.io: why we need to load prover multiple times (which is time costing)
-        let prover = ChunkProverTester::load_prover(false).unwrap();
-        let init = (0u64, 0u64, 0u64);
-        let adder = |(gas1, cycle1, tick1): (u64, u64, u64),
-                     (gas2, cycle2, tick2): (u64, u64, u64)| {
-            (gas1 + gas2, cycle1 + cycle2, tick1 + tick2)
-        };
-        preset_chunk_multiple()
-            .into_iter()
-            .map(|task| -> (u64, u64, u64) {
                 let (exec_result, gas) =
                     exec_chunk(&prover, &task.gen_proving_witnesses().unwrap()).unwrap();
-                (gas, exec_result.total_cycle, exec_result.total_tick)
->>>>>>> 9fe6b653
             })
             .fold(init, adder)
     });
@@ -197,25 +168,9 @@
     ChunkProverTester::setup()?;
     let prover = ChunkProverTester::load_prover(false)?;
 
-<<<<<<< HEAD
-    let (path_app_config, _, path_app_exe) = ChunkProverTester::load()?;
-
-    let config = scroll_zkvm_prover::ProverConfig {
-        path_app_exe,
-        path_app_config,
-        ..Default::default()
-    };
-    let chunk_prover =
-        scroll_zkvm_prover::Prover::<scroll_zkvm_prover::ChunkProverType>::setup(config)?;
-
-    let task = ChunkProverTester::gen_proving_task()?;
-    let stdin = task.build_guest_input()?;
-    let total_cycles = chunk_prover.execute_and_check(&stdin)?;
-=======
     let wit = get_witness_from_env_or_builder(&preset_chunk())?;
     let (exec_result, _) = exec_chunk(&prover, &wit)?;
     let total_cycles = exec_result.total_cycle;
->>>>>>> 9fe6b653
 
     println!(
         "scroll-zkvm-integration(chunk-circuit): total cycles = {:?}",
