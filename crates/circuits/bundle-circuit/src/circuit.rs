use alloy_primitives::B256;
use scroll_zkvm_types_bundle::BundleWitness;
use scroll_zkvm_types_circuit::{
    AggCircuit, AggregationInput, Circuit, ProgramCommitment,
    io::read_witnesses,
    public_inputs::{
        batch::VersionedBatchInfo,
        bundle::{BundleInfo, VersionedBundleInfo},
    },
};
use std::convert::Infallible;

use crate::child_commitments;

#[allow(unused_imports, clippy::single_component_path_imports)]
use openvm_keccak256_guest;

#[derive(Default)]
pub struct BundleCircuit;

impl Circuit for BundleCircuit {
    type Witness = BundleWitness;

    type PublicInputs = VersionedBundleInfo;

    fn read_witness_bytes() -> Vec<u8> {
        read_witnesses()
    }

    fn deserialize_witness(witness_bytes: &[u8]) -> &Self::Witness {
        let config = bincode::config::standard();
        let (witness, _): (Self::Witness, _) =
            bincode::serde::decode_from_slice(witness_bytes, config).unwrap();
        Box::leak(Box::new(witness))
        // rkyv::access::<ArchivedBundleWitness, rkyv::rancor::BoxedError>(witness_bytes)
        //    .expect("BundleCircuit: rkyv deserialization of witness bytes failed")
    }

    fn validate(witness: &Self::Witness) -> Self::PublicInputs {
<<<<<<< HEAD
        (
            BundleInfo::from(witness),
            rkyv::deserialize::<_, Infallible>(&witness.fork_name).unwrap(),
        )
=======
        (BundleInfo::from(witness), (witness.fork_name).clone())
>>>>>>> 7485db73
    }
}

impl AggCircuit for BundleCircuit {
    type AggregatedPublicInputs = VersionedBatchInfo;

    fn verify_commitments(commitment: &ProgramCommitment) {
        assert_eq!(
            commitment.vm,
            child_commitments::LEAF_COMMIT,
            "mismatch batch-proof leaf commitment: expected={:?}, got={:?}",
            child_commitments::LEAF_COMMIT,
            commitment.vm,
        );
        assert_eq!(
            commitment.exe,
            child_commitments::EXE_COMMIT,
            "mismatch batch-proof exe commitment: expected={:?}, got={:?}",
            child_commitments::EXE_COMMIT,
            commitment.exe,
        );
    }

    fn aggregated_public_inputs(witness: &Self::Witness) -> Vec<Self::AggregatedPublicInputs> {
<<<<<<< HEAD
        let fork_name = rkyv::deserialize::<_, Infallible>(&witness.fork_name).unwrap();
=======
        let fork_name = (witness.fork_name).clone();
>>>>>>> 7485db73
        witness
            .batch_infos
            .iter()
            .map(|archived| (archived.clone(), fork_name))
            .collect()
    }

    fn aggregated_pi_hashes(proofs: &[AggregationInput]) -> Vec<B256> {
        proofs
            .iter()
            .map(|proof| {
                let transformed = proof
                    .public_values
                    .iter()
                    .map(|&val| u8::try_from(val).expect("0 < public value < 256"))
                    .collect::<Vec<u8>>();
                B256::from_slice(transformed.as_slice())
            })
            .collect()
    }
}<|MERGE_RESOLUTION|>--- conflicted
+++ resolved
@@ -37,14 +37,10 @@
     }
 
     fn validate(witness: &Self::Witness) -> Self::PublicInputs {
-<<<<<<< HEAD
         (
             BundleInfo::from(witness),
-            rkyv::deserialize::<_, Infallible>(&witness.fork_name).unwrap(),
+            witness.fork_name.clone(),
         )
-=======
-        (BundleInfo::from(witness), (witness.fork_name).clone())
->>>>>>> 7485db73
     }
 }
 
@@ -69,11 +65,7 @@
     }
 
     fn aggregated_public_inputs(witness: &Self::Witness) -> Vec<Self::AggregatedPublicInputs> {
-<<<<<<< HEAD
-        let fork_name = rkyv::deserialize::<_, Infallible>(&witness.fork_name).unwrap();
-=======
         let fork_name = (witness.fork_name).clone();
->>>>>>> 7485db73
         witness
             .batch_infos
             .iter()
