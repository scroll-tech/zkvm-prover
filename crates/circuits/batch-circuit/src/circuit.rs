--- conflicted
+++ resolved
@@ -44,14 +44,10 @@
     }
 
     fn validate(witness: &Self::Witness) -> Self::PublicInputs {
-<<<<<<< HEAD
         (
             BatchInfo::from(witness),
-            rkyv::deserialize::<_, Infallible>(&witness.fork_name).unwrap(),
+            witness.fork_name.clone()
         )
-=======
-        (BatchInfo::from(witness), (witness.fork_name.clone()))
->>>>>>> 7485db73
     }
 }
 
@@ -76,11 +72,7 @@
     }
 
     fn aggregated_public_inputs(witness: &Self::Witness) -> Vec<Self::AggregatedPublicInputs> {
-<<<<<<< HEAD
-        let fork_name = rkyv::deserialize::<_, Infallible>(&witness.fork_name).unwrap();
-=======
         let fork_name = (witness.fork_name).clone();
->>>>>>> 7485db73
         witness
             .chunk_infos
             .iter()
