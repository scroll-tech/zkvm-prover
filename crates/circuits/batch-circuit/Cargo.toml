[package]
name = "scroll-zkvm-batch-circuit"
edition.workspace = true
readme.workspace = true
repository.workspace = true
version = "0.5.0"

[dependencies]
scroll-zkvm-types-circuit.workspace = true
scroll-zkvm-types-batch.workspace = true

openvm = { workspace = true, features = ["std"] }
openvm-algebra-guest.workspace = true
openvm-pairing = { workspace = true, features = ["bls12_381"] }
openvm-keccak256-guest.workspace = true
openvm-sha256-guest.workspace = true
openvm-sha2.workspace = true
openvm-ecc-guest = { workspace = true, features = ["halo2curves"] }
openvm-algebra-complex-macros = { workspace = true } 
openvm-pairing-guest = { workspace = true, features = ["halo2curves"] }
openvm-rv32im-guest.workspace = true

halo2curves-axiom = "0.7.0"

alloy-primitives = { workspace = true, features = ["native-keccak"] }
<<<<<<< HEAD
=======
bincode.workspace = true
>>>>>>> 4f32af3a
bitcode.workspace = true
itertools.workspace = true
rkyv.workspace = true
serde.workspace = true

[features]
default = []

[dev-dependencies]
c-kzg = "2.0"<|MERGE_RESOLUTION|>--- conflicted
+++ resolved
@@ -23,10 +23,7 @@
 halo2curves-axiom = "0.7.0"
 
 alloy-primitives = { workspace = true, features = ["native-keccak"] }
-<<<<<<< HEAD
-=======
 bincode.workspace = true
->>>>>>> 4f32af3a
 bitcode.workspace = true
 itertools.workspace = true
 rkyv.workspace = true
