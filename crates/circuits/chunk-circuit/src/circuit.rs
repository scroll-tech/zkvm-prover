--- conflicted
+++ resolved
@@ -1,9 +1,5 @@
-<<<<<<< HEAD
 use openvm::init;
-use scroll_zkvm_types_chunk::{ArchivedChunkWitness, execute};
-=======
 use scroll_zkvm_types_chunk::ArchivedChunkWitness;
->>>>>>> 4f5e52b0
 use scroll_zkvm_types_circuit::{
     Circuit,
     io::read_witnesses,
@@ -29,15 +25,7 @@
     type Witness = ArchivedChunkWitness;
     type PublicInputs = VersionedChunkInfo;
 
-<<<<<<< HEAD
-    fn setup() {}
-=======
-    fn setup_openvm() {
-        setup_all_moduli();
-        setup_all_curves();
-        setup_all_complex_extensions();
-    }
->>>>>>> 4f5e52b0
+    fn setup_openvm() {}
 
     fn read_witness_bytes() -> Vec<u8> {
         read_witnesses()
