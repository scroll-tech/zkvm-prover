use std::mem::ManuallyDrop;

use sbv::{
    core::{ChunkInfo as SbvChunkInfo, EvmDatabase, EvmExecutor},
    primitives::{
        BlockWithSenders, BlockWitness,
        chainspec::{Chain, get_chain_spec},
        ext::{BlockWitnessChunkExt, TxBytesHashExt},
    },
};
use scroll_zkvm_circuit_input_types::chunk::ChunkInfo;

use crate::utils::make_providers;

pub fn execute<W: BlockWitness>(witnesses: &[W]) -> ChunkInfo {
    assert!(
        !witnesses.is_empty(),
        "At least one witness must be provided in chunk mode"
    );
    assert!(
        witnesses.has_same_chain_id(),
        "All witnesses must have the same chain id in chunk mode"
    );
    assert!(
        witnesses.has_seq_block_number(),
        "All witnesses must have sequential block numbers in chunk mode"
    );

    let blocks = witnesses
        .iter()
        .map(|w| w.build_reth_block())
        .collect::<Result<Vec<_>, _>>()
        .expect("failed to build reth block")
        .leak() as &'static [BlockWithSenders];

    let sbv_chunk_info = SbvChunkInfo::from_blocks_iter(
        witnesses[0].chain_id(),
        witnesses[0].pre_state_root(),
        blocks.iter().map(|b| &b.block),
    );

    let chain_spec = get_chain_spec(Chain::from_id(sbv_chunk_info.chain_id()))
        .expect("failed to get chain spec");

    let (code_db, nodes_provider, block_hashes) = make_providers(witnesses);
    let nodes_provider = ManuallyDrop::new(nodes_provider);

    let mut db = ManuallyDrop::new(
        EvmDatabase::new_from_root(
            code_db,
            sbv_chunk_info.prev_state_root(),
            &nodes_provider,
            block_hashes,
        )
        .expect("failed to create EvmDatabase"),
    );
    for block in blocks.iter() {
        let output = ManuallyDrop::new(
            EvmExecutor::new(chain_spec.clone(), &db, block)
                .execute()
                .expect("failed to execute block"),
        );
        db.update(&nodes_provider, output.state.state.iter())
            .expect("failed to update db");
    }

    let post_state_root = db.commit_changes();
    assert_eq!(
        sbv_chunk_info.post_state_root(),
        post_state_root,
        "state root mismatch"
    );

    let withdraw_root = db.withdraw_root().expect("failed to get withdraw root");

    let mut rlp_buffer = ManuallyDrop::new(Vec::with_capacity(2048));
    let tx_data_digest = blocks
        .iter()
        .flat_map(|b| b.body.transactions.iter())
        .tx_bytes_hash_in(rlp_buffer.as_mut());

<<<<<<< HEAD
    ChunkInfo {
        chain_id: sbv_chunk_info.chain_id(),
        prev_state_root: sbv_chunk_info.prev_state_root(),
        post_state_root: sbv_chunk_info.post_state_root(),
        withdraw_root,
        data_hash: sbv_chunk_info.data_hash(),
        tx_data_digest,
    }
=======
    openvm::io::println(format!("withdraw_root = {:?}", withdraw_root));
    openvm::io::println(format!("tx_bytes_hash = {:?}", tx_bytes_hash));

    chunk_info.public_input_hash(&withdraw_root, &tx_bytes_hash)
>>>>>>> 670018e1
}<|MERGE_RESOLUTION|>--- conflicted
+++ resolved
@@ -79,7 +79,9 @@
         .flat_map(|b| b.body.transactions.iter())
         .tx_bytes_hash_in(rlp_buffer.as_mut());
 
-<<<<<<< HEAD
+    openvm::io::println(format!("withdraw_root = {:?}", withdraw_root));
+    openvm::io::println(format!("tx_bytes_hash = {:?}", tx_data_digest));
+
     ChunkInfo {
         chain_id: sbv_chunk_info.chain_id(),
         prev_state_root: sbv_chunk_info.prev_state_root(),
@@ -88,10 +90,4 @@
         data_hash: sbv_chunk_info.data_hash(),
         tx_data_digest,
     }
-=======
-    openvm::io::println(format!("withdraw_root = {:?}", withdraw_root));
-    openvm::io::println(format!("tx_bytes_hash = {:?}", tx_bytes_hash));
-
-    chunk_info.public_input_hash(&withdraw_root, &tx_bytes_hash)
->>>>>>> 670018e1
 }