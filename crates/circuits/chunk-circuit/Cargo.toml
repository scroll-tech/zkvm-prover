[package]
name = "scroll-zkvm-chunk-circuit"
edition.workspace = true
readme.workspace = true
repository.workspace = true
version = "0.6.0"

[dependencies]
bincode = { workspace = true }
ecies = { workspace = true }
scroll-zkvm-types-circuit = { workspace = true }
scroll-zkvm-types-chunk = { workspace = true }
<<<<<<< HEAD
=======
sbv-precompile = { workspace = true }
>>>>>>> 896c4035

openvm = { workspace = true, features = ["std", "getrandom-unsupported"] }
openvm-k256 = { workspace = true }
openvm-p256 = { workspace = true }
openvm-pairing = { workspace = true, features = ["bn254"] }
openvm-algebra-complex-macros = { workspace = true } 
openvm-algebra-guest = { workspace = true }
openvm-bigint-guest = { workspace = true }
openvm-ecc-guest = { workspace = true }
openvm-keccak256-guest= { workspace = true }
openvm-pairing-guest = { workspace = true, features = ["bn254"] }
openvm-sha2 = { workspace = true }
openvm-rv32im-guest= {  workspace = true }

[features]
default = ["openvm"]
openvm = ["scroll-zkvm-types-chunk/openvm"]<|MERGE_RESOLUTION|>--- conflicted
+++ resolved
@@ -10,10 +10,7 @@
 ecies = { workspace = true }
 scroll-zkvm-types-circuit = { workspace = true }
 scroll-zkvm-types-chunk = { workspace = true }
-<<<<<<< HEAD
-=======
 sbv-precompile = { workspace = true }
->>>>>>> 896c4035
 
 openvm = { workspace = true, features = ["std", "getrandom-unsupported"] }
 openvm-k256 = { workspace = true }
