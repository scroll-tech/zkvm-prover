[package]
name = "scroll-zkvm-chunk-circuit"
edition.workspace = true
readme.workspace = true
repository.workspace = true
version = "0.6.0"

[dependencies]
<<<<<<< HEAD
bincode = { workspace = true, features = ["serde"] }
ecies = { workspace = true }
=======
bincode = { workspace = true }
>>>>>>> e1d343fb
scroll-zkvm-types-circuit = { workspace = true }
scroll-zkvm-types-chunk = { workspace = true }
sbv-precompile = { workspace = true }

openvm = { workspace = true, features = ["std", "getrandom-unsupported"] }
openvm-k256 = { workspace = true }
openvm-p256 = { workspace = true }
openvm-pairing = { workspace = true, features = ["bn254"] }
openvm-algebra-complex-macros = { workspace = true } 
openvm-algebra-guest = { workspace = true }
openvm-bigint-guest = { workspace = true }
openvm-ecc-guest = { workspace = true }
openvm-keccak256-guest= { workspace = true }
openvm-pairing-guest = { workspace = true, features = ["bn254"] }
openvm-sha2 = { workspace = true }
openvm-rv32im-guest= {  workspace = true }

[features]
default = ["openvm"]
openvm = ["scroll-zkvm-types-chunk/openvm", "sbv-precompile/scroll-openvm"]<|MERGE_RESOLUTION|>--- conflicted
+++ resolved
@@ -6,12 +6,8 @@
 version = "0.6.0"
 
 [dependencies]
-<<<<<<< HEAD
-bincode = { workspace = true, features = ["serde"] }
+bincode = { workspace = true }
 ecies = { workspace = true }
-=======
-bincode = { workspace = true }
->>>>>>> e1d343fb
 scroll-zkvm-types-circuit = { workspace = true }
 scroll-zkvm-types-chunk = { workspace = true }
 sbv-precompile = { workspace = true }
