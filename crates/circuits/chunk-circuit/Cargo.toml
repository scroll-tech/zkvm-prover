[package]
name = "scroll-zkvm-chunk-circuit"
edition.workspace = true
readme.workspace = true
repository.workspace = true
version = "0.6.0"

[dependencies]
alloy-primitives = { workspace = true, features = ["native-keccak"] }
bincode = { workspace = true }
scroll-zkvm-types-circuit = { workspace = true }
scroll-zkvm-types-chunk = { workspace = true }
<<<<<<< HEAD
sbv-precompile = { workspace = true }
=======
>>>>>>> 4c971465

openvm = { workspace = true, features = ["std", "getrandom-unsupported"] }
openvm-k256 = { workspace = true }
openvm-p256 = { workspace = true }
openvm-pairing = { workspace = true, features = ["bn254"] }
openvm-algebra-complex-macros = { workspace = true } 
openvm-algebra-guest = { workspace = true }
openvm-bigint-guest = { workspace = true }
openvm-ecc-guest = { workspace = true }
openvm-keccak256-guest= { workspace = true }
openvm-pairing-guest = { workspace = true, features = ["bn254"] }
openvm-rv32im-guest= {  workspace = true }
<|MERGE_RESOLUTION|>--- conflicted
+++ resolved
@@ -10,10 +10,6 @@
 bincode = { workspace = true }
 scroll-zkvm-types-circuit = { workspace = true }
 scroll-zkvm-types-chunk = { workspace = true }
-<<<<<<< HEAD
-sbv-precompile = { workspace = true }
-=======
->>>>>>> 4c971465
 
 openvm = { workspace = true, features = ["std", "getrandom-unsupported"] }
 openvm-k256 = { workspace = true }
