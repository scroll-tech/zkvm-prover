#![feature(lazy_get)]
use alloy_primitives::B256;
use itertools::Itertools;

pub mod batch;

pub mod bundle;

pub mod chunk;

pub mod proof;

pub mod utils;

/// Defines behaviour to be implemented by types representing the public-input values of a circuit.
pub trait PublicInputs {
    /// Keccak-256 digest of the public inputs. The public-input hash are revealed as public values
    /// via [`openvm::io::reveal`].
    fn pi_hash(&self) -> B256;

    /// Validation logic between public inputs of two contiguous instances.
    fn validate(&self, prev_pi: &Self);
}

/// Circuit defines the higher-level behaviour to be observed by a [`openvm`] guest program.
pub trait Circuit {
    /// The witness provided to the circuit.
    type Witness;

    /// The public-input values for the circuit.
    type PublicInputs: PublicInputs;

    /// Setup openvm extensions as a preliminary step.
    fn setup();

    /// Reads bytes from openvm StdIn.
    fn read_witness_bytes() -> Vec<u8>;

    /// Deserialize raw bytes into the circuit's witness type.
    fn deserialize_witness(witness_bytes: &[u8]) -> &Self::Witness;

    /// Validate the witness to produce the circuit's public inputs.
    fn validate(witness: &Self::Witness) -> Self::PublicInputs;

    /// Reveal the public inputs.
    fn reveal_pi(pi: &Self::PublicInputs) {
        reveal_pi_hash(pi.pi_hash())
    }
}

<<<<<<< HEAD
/// Reveal the public-input values as openvm public values.
pub fn reveal_pi_hash(pi_hash: B256) {
    for (i, part) in pi_hash.chunks_exact(CHUNK_SIZE).enumerate() {
        let value = u32::from_le_bytes(part.try_into().unwrap());
        openvm::io::println(format!("pi[{i}] = {value:?}"));
        openvm::io::reveal(value, i)
    }
=======
pub(crate) fn reveal_pi<T: PublicInputs>(pi: &T) {
    openvm::io::reveal_bytes32(*pi.pi_hash());
>>>>>>> e1e63e60
}

/// Circuit that additional aggregates proofs from other [`Circuits`][Circuit].
pub trait AggCircuit: Circuit
where
    Self::Witness: ProofCarryingWitness,
{
    /// The public-input values of the proofs being aggregated.
    type AggregatedPublicInputs: PublicInputs;

    /// Check if the commitment in proof is valid (from program(s)
    /// we have expected)
    fn verify_commitments(commitment: &proof::ProgramCommitment);

    /// Verify the proofs being aggregated.
    ///
    /// Also returns the root proofs being aggregated.
    fn verify_proofs(witness: &Self::Witness) -> Vec<proof::AggregationInput> {
        let proofs = witness.get_proofs();

        for proof in proofs.iter() {
            Self::verify_commitments(&proof.commitment);
            proof::verify_proof(&proof.commitment, proof.public_values.as_slice());
        }

        proofs
    }

    /// Derive the public-input values of the proofs being aggregated from the witness.
    fn aggregated_public_inputs(witness: &Self::Witness) -> Vec<Self::AggregatedPublicInputs>;

    /// Derive the public-input hashes of the aggregated proofs from the proofs itself.
    fn aggregated_pi_hashes(proofs: &[proof::AggregationInput]) -> Vec<B256>;

    /// Validate that the public-input values of the aggregated proofs are well-formed.
    ///
    /// - That the public-inputs of contiguous chunks/batches are valid
    /// - That the public-input values in fact hash to the pi_hash values from the root proofs.
    fn validate_aggregated_pi(agg_pis: &[Self::AggregatedPublicInputs], agg_pi_hashes: &[B256]) {
        // There should be at least a single proof being aggregated.
        assert!(!agg_pis.is_empty(), "at least 1 pi to aggregate");

        // Validation for the contiguous public-input values.
        for w in agg_pis.windows(2) {
            w[1].validate(&w[0]);
        }

        // Validation for public-input values hash being the pi_hash from root proof.
        for (agg_pi, &agg_pi_hash) in agg_pis.iter().zip_eq(agg_pi_hashes.iter()) {
            assert_eq!(
                agg_pi.pi_hash(),
                agg_pi_hash,
                "pi hash mismatch between proofs and witness computed"
            );
        }
    }
}

/// Witness for an [`AggregationCircuit`][AggCircuit] that also carries proofs that are being
/// aggregated.
pub trait ProofCarryingWitness {
    /// Get the root proofs from the witness.
    fn get_proofs(&self) -> Vec<proof::AggregationInput>;
}<|MERGE_RESOLUTION|>--- conflicted
+++ resolved
@@ -48,18 +48,10 @@
     }
 }
 
-<<<<<<< HEAD
 /// Reveal the public-input values as openvm public values.
 pub fn reveal_pi_hash(pi_hash: B256) {
-    for (i, part) in pi_hash.chunks_exact(CHUNK_SIZE).enumerate() {
-        let value = u32::from_le_bytes(part.try_into().unwrap());
-        openvm::io::println(format!("pi[{i}] = {value:?}"));
-        openvm::io::reveal(value, i)
-    }
-=======
-pub(crate) fn reveal_pi<T: PublicInputs>(pi: &T) {
-    openvm::io::reveal_bytes32(*pi.pi_hash());
->>>>>>> e1e63e60
+    openvm::io::println(format!("pi_hash = {pi_hash:?}"));
+    openvm::io::reveal_bytes32(*pi_hash);
 }
 
 /// Circuit that additional aggregates proofs from other [`Circuits`][Circuit].
