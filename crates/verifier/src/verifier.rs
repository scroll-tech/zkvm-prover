use once_cell::sync::Lazy;
use openvm_sdk::commit::AppExecutionCommit;
use openvm_sdk::keygen::{AggProvingKey, AggVerifyingKey};
use openvm_sdk::{Sdk, commit::CommitBytes};
use scroll_zkvm_types::proof::OpenVmEvmProof;
<<<<<<< HEAD
use scroll_zkvm_types::{proof::StarkProof, types_agg::ProgramCommitment};
use std::path::{Path, PathBuf};
=======
use scroll_zkvm_types::{proof::StarkProof, utils::serialize_vk};
use std::path::Path;
>>>>>>> d871af16

/// Proving key for STARK aggregation. Primarily used to aggregate
/// [continuation proofs][openvm_sdk::prover::vm::ContinuationVmProof].
pub static AGG_STARK_PROVING_KEY: Lazy<AggProvingKey> =
    Lazy::new(|| Sdk::riscv32().agg_pk().clone());

pub struct UniversalVerifier {
    pub evm_verifier: Option<Vec<u8>>,
    pub agg_vk: AggVerifyingKey,
}

impl UniversalVerifier {
    pub fn new() -> UniversalVerifier {
        Self::setup(None::<PathBuf>).unwrap()
    }
    pub fn setup<P: AsRef<Path>>(path_verifier_code: Option<P>) -> eyre::Result<Self> {
        tracing::info!("verifier setup");
        let evm_verifier = path_verifier_code.map(|p| std::fs::read(p.as_ref()).unwrap());

        let agg_vk = AGG_STARK_PROVING_KEY.get_agg_vk();

        tracing::info!("verifier setup done");
        Ok(Self {
            evm_verifier,
            agg_vk,
        })
    }

<<<<<<< HEAD
    pub fn verify_stark_proof(&self, stark_proof: &StarkProof, vk: &[u8]) -> eyre::Result<()> {
        let prog_commit = ProgramCommitment::deserialize(vk);
=======
    pub fn verify_stark_proof(stark_proof: &StarkProof, vk: &[u8]) -> eyre::Result<()> {
        let prog_commit = serialize_vk::deserialize(vk);
>>>>>>> d871af16

        /*
        if stark_proof.exe_commitment != prog_commit.exe {
            eyre::bail!("evm: mismatch EXE commitment");
        }
        if stark_proof.vm_commitment != prog_commit.vm {
            eyre::bail!("evm: mismatch VM commitment");
        }
        */

        use openvm_continuations::verifier::internal::types::VmStarkProof;
        let vm_stark_proof = VmStarkProof {
            inner: stark_proof.proofs[0].clone(),
            user_public_values: stark_proof.public_values.clone(),
        };
        let expected_app_commit = AppExecutionCommit {
            app_exe_commit: CommitBytes::from_u32_digest(&prog_commit.exe),
            app_vm_commit: CommitBytes::from_u32_digest(&prog_commit.vm),
        };
        Sdk::verify_proof(&self.agg_vk, expected_app_commit, &vm_stark_proof)?;

        Ok(())
    }

    pub fn verify_evm_proof(&self, evm_proof: &OpenVmEvmProof, vk: &[u8]) -> eyre::Result<()> {
        let prog_commit = serialize_vk::deserialize(vk);

        if evm_proof.app_commit.app_exe_commit.to_u32_digest() != prog_commit.exe {
            eyre::bail!("evm: mismatch EXE commitment");
        }
        if evm_proof.app_commit.app_vm_commit.to_u32_digest() != prog_commit.vm {
            eyre::bail!("evm: mismatch VM commitment");
        }

        crate::evm::verify_evm_proof(&self.evm_verifier.as_ref().unwrap(), evm_proof)
            .map_err(|e| eyre::eyre!("evm execute fail {e}"))?;

        Ok(())
    }
}

#[cfg(test)]
mod tests {
    use crate::test::WrappedProof;
    use scroll_zkvm_types::proof::ProofEnum;
    use std::path::Path;

    use super::*;

    const PATH_TESTDATA: &str = "./testdata";

    impl UniversalVerifier {
        /// test method to be compatible with euclid wrapped proofs
        pub fn verify_wrapped_proof(&self, proof: &WrappedProof) -> eyre::Result<()> {
            match &proof.proof {
                ProofEnum::Evm(p) => self.verify_evm_proof(&p.clone().into(), &proof.vk),
                ProofEnum::Stark(p) => self.verify_stark_proof(p, &proof.vk),
            }
        }
    }

    #[ignore = "need euclid released assets"]
    #[test]
    fn verify_chunk_proof() -> eyre::Result<()> {
        let chunk_proof = WrappedProof::from_json(
            Path::new(PATH_TESTDATA)
                .join("proofs")
                .join("chunk-proof-phase2.json"),
        )?;

        let stark_proof = chunk_proof.proof.as_stark_proof().unwrap();
        UniversalVerifier::new().verify_stark_proof(stark_proof, &chunk_proof.vk)?;

        Ok(())
    }

    #[ignore = "need euclid released assets"]
    #[test]
    fn verify_batch_proof() -> eyre::Result<()> {
        let batch_proof = WrappedProof::from_json(
            Path::new(PATH_TESTDATA)
                .join("proofs")
                .join("batch-proof-phase2.json"),
        )?;

        let stark_proof = batch_proof.proof.as_stark_proof().unwrap();
        UniversalVerifier::new().verify_stark_proof(stark_proof, &batch_proof.vk)?;

        Ok(())
    }

    #[ignore = "need euclid released assets"]
    #[test]
    fn verify_bundle_proof() -> eyre::Result<()> {
        let evm_proof = WrappedProof::from_json(
            Path::new(PATH_TESTDATA)
                .join("proofs")
                .join("bundle-proof-phase2.json"),
        )?;

        let verifier =
            UniversalVerifier::setup(Some(Path::new(PATH_TESTDATA).join("verifier.bin")))?;

        verifier.verify_evm_proof(
            &evm_proof.proof.into_evm_proof().unwrap().into(),
            &evm_proof.vk,
        )?;

        Ok(())
    }
}<|MERGE_RESOLUTION|>--- conflicted
+++ resolved
@@ -3,13 +3,8 @@
 use openvm_sdk::keygen::{AggProvingKey, AggVerifyingKey};
 use openvm_sdk::{Sdk, commit::CommitBytes};
 use scroll_zkvm_types::proof::OpenVmEvmProof;
-<<<<<<< HEAD
-use scroll_zkvm_types::{proof::StarkProof, types_agg::ProgramCommitment};
+use scroll_zkvm_types::{proof::StarkProof, utils::serialize_vk};
 use std::path::{Path, PathBuf};
-=======
-use scroll_zkvm_types::{proof::StarkProof, utils::serialize_vk};
-use std::path::Path;
->>>>>>> d871af16
 
 /// Proving key for STARK aggregation. Primarily used to aggregate
 /// [continuation proofs][openvm_sdk::prover::vm::ContinuationVmProof].
@@ -38,13 +33,8 @@
         })
     }
 
-<<<<<<< HEAD
     pub fn verify_stark_proof(&self, stark_proof: &StarkProof, vk: &[u8]) -> eyre::Result<()> {
-        let prog_commit = ProgramCommitment::deserialize(vk);
-=======
-    pub fn verify_stark_proof(stark_proof: &StarkProof, vk: &[u8]) -> eyre::Result<()> {
         let prog_commit = serialize_vk::deserialize(vk);
->>>>>>> d871af16
 
         /*
         if stark_proof.exe_commitment != prog_commit.exe {
