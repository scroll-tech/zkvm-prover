--- conflicted
+++ resolved
@@ -1,27 +1,4 @@
 use once_cell::sync::Lazy;
-<<<<<<< HEAD
-use std::path::Path;
-
-use openvm_circuit::system::program::trace::VmCommittedExe;
-use openvm_sdk::{
-    F, RootSC, SC, Sdk,
-    commit::{AppExecutionCommit, CommitBytes},
-    config::AggStarkConfig,
-    keygen::AggStarkProvingKey,
-    types::EvmProof,
-};
-use scroll_zkvm_types::proof::OpenVmEvmProof;
-use scroll_zkvm_types::{
-    proof::StarkProof,
-    types_agg::{AggregationInput, ProgramCommitment},
-};
-use tracing::{debug, instrument};
-
-/// Proving key for STARK aggregation. Primarily used to aggregate
-/// [continuation proofs][openvm_sdk::prover::vm::ContinuationVmProof].
-static AGG_STARK_PROVING_KEY: Lazy<AggStarkProvingKey> =
-    Lazy::new(|| AggStarkProvingKey::keygen(AggStarkConfig::default()).unwrap());
-=======
 use openvm_sdk::{Sdk, commit::CommitBytes, config::AggStarkConfig, keygen::AggStarkProvingKey};
 use scroll_zkvm_types::proof::OpenVmEvmProof;
 use scroll_zkvm_types::{proof::StarkProof, types_agg::ProgramCommitment};
@@ -29,9 +6,9 @@
 
 /// Proving key for STARK aggregation. Primarily used to aggregate
 /// [continuation proofs][openvm_sdk::prover::vm::ContinuationVmProof].
+
 pub static AGG_STARK_PROVING_KEY: Lazy<AggStarkProvingKey> =
-    Lazy::new(|| AggStarkProvingKey::keygen(AggStarkConfig::default()));
->>>>>>> 762755df
+    Lazy::new(|| AggStarkProvingKey::keygen(AggStarkConfig::default()).unwrap());
 
 pub struct UniversalVerifier {
     pub evm_verifier: Vec<u8>,
@@ -47,14 +24,6 @@
     pub fn verify_stark_proof(stark_proof: &StarkProof, vk: &[u8]) -> eyre::Result<()> {
         let prog_commit = ProgramCommitment::deserialize(vk);
 
-<<<<<<< HEAD
-        if stark_proof.exe_commitment != prog_commit.exe {
-            eyre::bail!("evm: mismatch EXE commitment");
-        }
-        if stark_proof.vm_commitment != prog_commit.leaf {
-            eyre::bail!("evm: mismatch LEAF commitment");
-        }
-=======
         /*
         if stark_proof.exe_commitment != prog_commit.exe {
             eyre::bail!("evm: mismatch EXE commitment");
@@ -63,33 +32,22 @@
             eyre::bail!("evm: mismatch VM commitment");
         }
         */
->>>>>>> 762755df
 
         let agg_stark_pk = &AGG_STARK_PROVING_KEY;
         let sdk = Sdk::new();
 
         use openvm_continuations::verifier::internal::types::VmStarkProof;
         let vm_stark_proof = VmStarkProof {
-<<<<<<< HEAD
-            proof: stark_proof.proof.clone(),
-            user_public_values: stark_proof.user_public_values.clone(),
-=======
             proof: stark_proof.proofs[0].clone(),
             user_public_values: stark_proof.public_values.clone(),
->>>>>>> 762755df
         };
         sdk.verify_e2e_stark_proof(
             agg_stark_pk,
             &vm_stark_proof,
             &CommitBytes::from_u32_digest(&prog_commit.exe).to_bn254(),
-<<<<<<< HEAD
-            &CommitBytes::from_u32_digest(&prog_commit.leaf).to_bn254(),
-        )
-        .unwrap();
-=======
             &CommitBytes::from_u32_digest(&prog_commit.vm).to_bn254(),
         )?;
->>>>>>> 762755df
+        .unwrap();
 
         Ok(())
     }
@@ -100,13 +58,8 @@
         if evm_proof.app_commit.app_exe_commit.to_u32_digest() != prog_commit.exe {
             eyre::bail!("evm: mismatch EXE commitment");
         }
-<<<<<<< HEAD
-        if evm_proof.app_commit.app_vm_commit.to_u32_digest() != prog_commit.leaf {
-            eyre::bail!("evm: mismatch LEAF commitment");
-=======
         if evm_proof.app_commit.app_vm_commit.to_u32_digest() != prog_commit.vm {
             eyre::bail!("evm: mismatch VM commitment");
->>>>>>> 762755df
         }
 
         crate::evm::verify_evm_proof(&self.evm_verifier, evm_proof)
@@ -134,43 +87,10 @@
                 ProofEnum::Stark(p) => Self::verify_stark_proof(p, &proof.vk),
             }
         }
+        //verifier.verify_proof_enum(&chunk_proof)?;
+        //verifier.verify_proof_enum(&batch_proof)?;
     }
 
-<<<<<<< HEAD
-    #[ignore = "need released assets"]
-    #[test]
-    fn verify_universal_proof() -> eyre::Result<()> {
-        let chunk_proof: ProofEnum = read_json(
-            Path::new(PATH_TESTDATA)
-                .join("proofs")
-                .join("chunk-proof-feynman.json"),
-        )?;
-        let batch_proof: ProofEnum = read_json(
-            Path::new(PATH_TESTDATA)
-                .join("proofs")
-                .join("batch-proof-feynman.json"),
-        )?;
-        let evm_proof: ProofEnum = read_json(
-            Path::new(PATH_TESTDATA)
-                .join("proofs")
-                .join("bundle-proof-feynman.json"),
-        )?;
-
-        // Note: the committed exe has to match the version of openvm
-        // which is used to generate the proof
-        let verifier = UniversalVerifier::setup(Path::new(PATH_TESTDATA).join("verifier.bin"))?;
-
-        let evm_proof = evm_proof.as_evm_proof().unwrap();
-        // TODO: we need vk to verify a proof.
-        //verifier.verify_evm_proof(&evm_proof, evm_proof)?;
-        //verifier.verify_proof_enum(&chunk_proof)?;
-        //verifier.verify_proof_enum(&batch_proof)?;
-
-        Ok(())
-    }
-
-=======
->>>>>>> 762755df
     #[ignore = "need euclid released assets"]
     #[test]
     fn verify_chunk_proof() -> eyre::Result<()> {
@@ -180,13 +100,8 @@
                 .join("chunk-proof-phase2.json"),
         )?;
 
-<<<<<<< HEAD
-        let root_proof = chunk_proof.proof.as_stark_proof().unwrap();
-        UniversalVerifier::verify_stark_proof(root_proof, &chunk_proof.vk)?;
-=======
         let stark_proof = chunk_proof.proof.as_stark_proof().unwrap();
         UniversalVerifier::verify_stark_proof(stark_proof, &chunk_proof.vk)?;
->>>>>>> 762755df
 
         Ok(())
     }
@@ -200,13 +115,8 @@
                 .join("batch-proof-phase2.json"),
         )?;
 
-<<<<<<< HEAD
-        let root_proof = batch_proof.proof.as_stark_proof().unwrap();
-        UniversalVerifier::verify_stark_proof(root_proof, &batch_proof.vk).unwrap();
-=======
         let stark_proof = batch_proof.proof.as_stark_proof().unwrap();
         UniversalVerifier::verify_stark_proof(stark_proof, &batch_proof.vk)?;
->>>>>>> 762755df
 
         Ok(())
     }
