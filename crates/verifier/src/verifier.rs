--- conflicted
+++ resolved
@@ -1,6 +1,5 @@
-<<<<<<< HEAD
 use once_cell::sync::Lazy;
-use std::{marker::PhantomData, path::Path};
+use std::path::Path;
 
 use openvm_circuit::system::program::trace::VmCommittedExe;
 use openvm_sdk::{
@@ -14,26 +13,8 @@
 use scroll_zkvm_types::{
     proof::StarkProof,
     types_agg::{AggregationInput, ProgramCommitment},
-};
-
+}
 use tracing::{debug, instrument};
-=======
-use std::path::Path;
-
-use openvm_circuit::{arch::SingleSegmentVmExecutor, system::program::trace::VmCommittedExe};
-use openvm_continuations::verifier::root::types::RootVmVerifierInput;
-use openvm_native_circuit::NativeConfig;
-use openvm_native_recursion::{halo2::RawEvmProof, hints::Hintable};
-use openvm_sdk::{F, RootSC, SC};
-use scroll_zkvm_types::types_agg::ProgramCommitment;
-use snark_verifier_sdk::snark_verifier::halo2_base::halo2_proofs::halo2curves::bn256::Fr;
-
-fn compress_commitment(commitment: &[u32; 8]) -> Fr {
-    use openvm_stark_sdk::{openvm_stark_backend::p3_field::PrimeField32, p3_baby_bear::BabyBear};
-    let order = Fr::from(BabyBear::ORDER_U32 as u64);
-    let mut base = Fr::one();
-    let mut ret = Fr::zero();
->>>>>>> 9fe6b653
 
 use crate::commitments::{batch, bundle, chunk};
 
@@ -42,39 +23,6 @@
 static AGG_STARK_PROVING_KEY: Lazy<AggStarkProvingKey> =
     Lazy::new(|| AggStarkProvingKey::keygen(AggStarkConfig::default()).unwrap());
 
-<<<<<<< HEAD
-pub trait VerifierType {
-    const EXE_COMMIT: [u32; 8];
-    const VM_COMMIT: [u32; 8];
-    fn get_app_vk() -> Vec<u8> {
-        ProgramCommitment {
-            exe: Self::EXE_COMMIT,
-            leaf: Self::VM_COMMIT,
-        }
-        .serialize()
-    }
-}
-
-pub struct ChunkVerifierType;
-pub struct BatchVerifierType;
-pub struct BundleVerifierType;
-
-impl VerifierType for ChunkVerifierType {
-    const EXE_COMMIT: [u32; 8] = chunk::EXE_COMMIT;
-    const VM_COMMIT: [u32; 8] = chunk::VM_COMMIT;
-}
-
-impl VerifierType for BatchVerifierType {
-    const EXE_COMMIT: [u32; 8] = batch::EXE_COMMIT;
-    const VM_COMMIT: [u32; 8] = batch::VM_COMMIT;
-}
-impl VerifierType for BundleVerifierType {
-    const EXE_COMMIT: [u32; 8] = bundle::EXE_COMMIT;
-    const VM_COMMIT: [u32; 8] = bundle::VM_COMMIT;
-}
-
-=======
->>>>>>> 9fe6b653
 pub struct UniversalVerifier {
     pub root_committed_exe: VmCommittedExe<RootSC>,
     pub evm_verifier: Vec<u8>,
@@ -122,88 +70,60 @@
     }
 }
 
-<<<<<<< HEAD
-pub struct Verifier<Type> {
-    pub root_committed_exe: VmCommittedExe<RootSC>,
-    pub evm_verifier: Vec<u8>,
-
-    _type: PhantomData<Type>,
-}
-
-pub type AnyVerifier = Verifier<ChunkVerifierType>;
-pub type ChunkVerifier = Verifier<ChunkVerifierType>;
-pub type BatchVerifier = Verifier<BatchVerifierType>;
-pub type BundleVerifier = Verifier<BundleVerifierType>;
-
-impl<Type> Verifier<Type> {
-    pub fn setup<P: AsRef<Path>>(
-        path_root_committed_exe: P,
-        path_verifier_code: P,
-    ) -> eyre::Result<Self> {
-        let root_committed_exe = std::fs::read(path_root_committed_exe.as_ref())
-            .map_err(|e| e.into())
-            .and_then(|bytes| bincode_v1::deserialize(&bytes))?;
-=======
 #[cfg(test)]
 mod tests {
     use crate::test::WrappedProof;
     use scroll_zkvm_prover::utils::read_json;
     use scroll_zkvm_types::{proof::ProofEnum, types_agg::ProgramCommitment};
     use std::path::Path;
->>>>>>> 9fe6b653
 
     use super::*;
 
-<<<<<<< HEAD
-        Ok(Self {
-            root_committed_exe,
-            evm_verifier,
-            _type: PhantomData,
-        })
-    }
-
-    pub fn switch_to<AnotherType>(self) -> Verifier<AnotherType> {
-        Verifier::<AnotherType> {
-            root_committed_exe: self.root_committed_exe,
-            evm_verifier: self.evm_verifier,
-            _type: PhantomData,
-        }
-    }
-
-    pub fn to_chunk_verifier(self) -> ChunkVerifier {
-        self.switch_to()
-    }
-    pub fn to_batch_verifier(self) -> BatchVerifier {
-        self.switch_to()
-    }
-    pub fn to_bundle_verifier(self) -> BundleVerifier {
-        self.switch_to()
-    }
-}
-
-impl<Type: VerifierType> Verifier<Type> {
-    pub fn get_app_vk(&self) -> Vec<u8> {
-        Type::get_app_vk()
-    }
-
-    pub fn verify_proof(&self, root_proof: &StarkProof) -> bool {
-        verify_stark_proof(root_proof, Type::EXE_COMMIT, Type::VM_COMMIT).is_ok()
-    }
-
-    pub fn verify_evm_proof(&self, evm_proof: &OpenVmEvmProof) -> bool {
-        assert_eq!(
-            evm_proof.app_commit.app_exe_commit.to_u32_digest(),
-            Type::EXE_COMMIT,
-            "mismatch EXE commitment"
-        );
-        assert_eq!(
-            evm_proof.app_commit.app_vm_commit.to_u32_digest(),
+    const PATH_TESTDATA: &str = "./testdata";
+
+    impl UniversalVerifier {
+        /// test method to be compatible with euclid wrapped proofs
+        pub fn verify_wrapped_proof(&self, proof: &WrappedProof) -> eyre::Result<bool> {
+            match &proof.proof {
+                ProofEnum::Evm(p) => {
+                    crate::evm::verify_evm_proof(&self.evm_verifier, &p.clone().into())
+                        .map_err(|e| eyre::eyre!("evm execute fail {e}"))?;
+                    Ok(true)
+                }
+                ProofEnum::Root(p) => self.verify_proof(p, &proof.vk),
+            }
+        }
+
+        /// test method to be compatible with euclid wrapped proofs
+        pub fn verify_proof_enum(&self, proof: &ProofEnum) -> eyre::Result<bool> {
+            match &proof {
+                ProofEnum::Evm(p) => {
+                    let evm_proof: RawEvmProof = p.clone().into();
+                    crate::evm::verify_evm_proof(&self.evm_verifier, &evm_proof)
+                        .map_err(|e| eyre::eyre!("evm execute fail {e}"))?;
+
+                    println!(
+                        "verified evm proof, digest_1: {:#?}; digest_2: {:#?}",
+                        evm_proof.instances[12], evm_proof.instances[13]
+                    );
+                }
+                ProofEnum::Root(p) => {
+                    let inst = self.verify_proof_inner(p)?;
+                    let inst: Vec<u32> = inst.into_iter().map(|v| v.unwrap()).collect();
+                    let expected_vk = ProgramCommitment {
+                        exe: inst.as_slice()[..8].try_into()?,
+                        leaf: inst.as_slice()[8..16].try_into()?,
+                    };
+                    use base64::{Engine, prelude::BASE64_STANDARD};
+                    println!(
+                        "verified proof, expcted vk: {}",
+                        BASE64_STANDARD.encode(expected_vk.serialize())
             Type::VM_COMMIT,
-            "mismatch LEAF commitment"
-        );
-        crate::evm::verify_evm_proof(&self.evm_verifier, evm_proof).is_ok()
-    }
-}
+                    );
+                }
+            }
+            Ok(true)
+        }
 
 /// Verify a stark proof.
 pub fn verify_stark_proof(
@@ -221,71 +141,9 @@
     )
     .unwrap();
     Ok(())
-}
-
-#[cfg(test)]
-mod tests {
-    use std::path::Path;
-
-    use scroll_zkvm_prover::{
-        AsStarkProof, BatchProof, BundleProof, ChunkProof, IntoEvmProof, PersistableProof,
-    };
-    use scroll_zkvm_types::types_agg::ProgramCommitment;
-
-    use super::*;
-
-    const PATH_TESTDATA: &str = "./testdata";
-
-    #[ignore = "need release assets"]
-=======
-    const PATH_TESTDATA: &str = "./testdata";
-
-    impl UniversalVerifier {
-        /// test method to be compatible with euclid wrapped proofs
-        pub fn verify_wrapped_proof(&self, proof: &WrappedProof) -> eyre::Result<bool> {
-            match &proof.proof {
-                ProofEnum::Evm(p) => {
-                    crate::evm::verify_evm_proof(&self.evm_verifier, &p.clone().into())
-                        .map_err(|e| eyre::eyre!("evm execute fail {e}"))?;
-                    Ok(true)
-                }
-                ProofEnum::Root(p) => self.verify_proof(p, &proof.vk),
-            }
-        }
-
-        /// test method to be compatible with euclid wrapped proofs
-        pub fn verify_proof_enum(&self, proof: &ProofEnum) -> eyre::Result<bool> {
-            match &proof {
-                ProofEnum::Evm(p) => {
-                    let evm_proof: RawEvmProof = p.clone().into();
-                    crate::evm::verify_evm_proof(&self.evm_verifier, &evm_proof)
-                        .map_err(|e| eyre::eyre!("evm execute fail {e}"))?;
-
-                    println!(
-                        "verified evm proof, digest_1: {:#?}; digest_2: {:#?}",
-                        evm_proof.instances[12], evm_proof.instances[13]
-                    );
-                }
-                ProofEnum::Root(p) => {
-                    let inst = self.verify_proof_inner(p)?;
-                    let inst: Vec<u32> = inst.into_iter().map(|v| v.unwrap()).collect();
-                    let expected_vk = ProgramCommitment {
-                        exe: inst.as_slice()[..8].try_into()?,
-                        leaf: inst.as_slice()[8..16].try_into()?,
-                    };
-                    use base64::{Engine, prelude::BASE64_STANDARD};
-                    println!(
-                        "verified proof, expcted vk: {}",
-                        BASE64_STANDARD.encode(expected_vk.serialize())
-                    );
-                }
-            }
-            Ok(true)
-        }
     }
 
     #[ignore = "need released assets"]
->>>>>>> 9fe6b653
     #[test]
     fn verify_universal_proof() -> eyre::Result<()> {
         let chunk_proof: ProofEnum = read_json(
@@ -311,24 +169,9 @@
             Path::new(PATH_TESTDATA).join("verifier.bin"),
         )?;
 
-<<<<<<< HEAD
-        verifier.verify_proof(
-            chunk_proof.as_stark_proof(),
-            &ChunkVerifierType::get_app_vk(),
-        )?;
-        verifier.verify_proof(
-            batch_proof.as_stark_proof(),
-            &BatchVerifierType::get_app_vk(),
-        )?;
-        verifier.verify_proof_evm(
-            &evm_proof.into_evm_proof(),
-            &BundleVerifierType::get_app_vk(),
-        )?;
-=======
         verifier.verify_proof_enum(&evm_proof)?;
         verifier.verify_proof_enum(&chunk_proof)?;
         verifier.verify_proof_enum(&batch_proof)?;
->>>>>>> 9fe6b653
 
         Ok(())
     }
@@ -344,34 +187,14 @@
 
         // Note: the committed exe has to match the version of openvm
         // which is used to generate the proof
-<<<<<<< HEAD
-        let verifier = ChunkVerifier::setup(
-=======
-        let verifier = UniversalVerifier::setup(
-            Path::new(PATH_TESTDATA).join("root-verifier-vm-config"),
->>>>>>> 9fe6b653
+        let verifier = UniversalVerifier::setup(
             Path::new(PATH_TESTDATA).join("root-verifier-committed-exe"),
             Path::new(PATH_TESTDATA).join("verifier.bin"),
         )?;
 
         let commitment = ProgramCommitment::deserialize(&chunk_proof.vk);
-<<<<<<< HEAD
-        let root_proof = chunk_proof.as_stark_proof();
+        let root_proof = chunk_proof.proof.as_stark_proof().unwrap();
         verify_stark_proof(root_proof, commitment.exe, commitment.leaf).unwrap();
-=======
-        let root_proof = chunk_proof.proof.as_root_proof().unwrap();
-        let pi = verifier.verify_proof_inner(root_proof).unwrap();
-        assert_eq!(
-            &pi[..8],
-            commitment.exe.map(Some).as_slice(),
-            "the output is not match with exe commitment in root proof!",
-        );
-        assert_eq!(
-            &pi[8..16],
-            commitment.leaf.map(Some).as_slice(),
-            "the output is not match with leaf commitment in root proof!",
-        );
->>>>>>> 9fe6b653
         assert!(
             verifier.verify_proof(root_proof, &chunk_proof.vk)?,
             "proof verification failed",
@@ -389,38 +212,14 @@
                 .join("batch-proof-phase2.json"),
         )?;
 
-<<<<<<< HEAD
-        let _verifier = BatchVerifier::setup(
-=======
-        let verifier = UniversalVerifier::setup(
-            Path::new(PATH_TESTDATA).join("root-verifier-vm-config"),
->>>>>>> 9fe6b653
+        let verifier = UniversalVerifier::setup(
             Path::new(PATH_TESTDATA).join("root-verifier-committed-exe"),
             Path::new(PATH_TESTDATA).join("verifier.bin"),
         )?;
 
         let commitment = ProgramCommitment::deserialize(&batch_proof.vk);
-<<<<<<< HEAD
-        let root_proof = batch_proof.as_stark_proof();
+        let root_proof = batch_proof.proof.as_stark_proof().unwrap();
         verify_stark_proof(root_proof, commitment.exe, commitment.leaf).unwrap();
-=======
-        let root_proof = batch_proof.proof.as_root_proof().unwrap();
-        let pi = verifier.verify_proof_inner(root_proof).unwrap();
-        assert_eq!(
-            &pi[..8],
-            commitment.exe.map(Some).as_slice(),
-            "the output is not match with exe commitment in root proof!",
-        );
-        assert_eq!(
-            &pi[8..16],
-            commitment.leaf.map(Some).as_slice(),
-            "the output is not match with leaf commitment in root proof!",
-        );
-        assert!(
-            verifier.verify_proof(root_proof, &batch_proof.vk)?,
-            "proof verification failed",
-        );
->>>>>>> 9fe6b653
 
         Ok(())
     }
@@ -434,24 +233,15 @@
                 .join("bundle-proof-phase2.json"),
         )?;
 
-<<<<<<< HEAD
-        let verifier = BundleVerifier::setup(
-=======
-        let verifier = UniversalVerifier::setup(
-            Path::new(PATH_TESTDATA).join("root-verifier-vm-config"),
->>>>>>> 9fe6b653
-            Path::new(PATH_TESTDATA).join("root-verifier-committed-exe"),
-            Path::new(PATH_TESTDATA).join("verifier.bin"),
-        )?;
-
-<<<<<<< HEAD
-        assert!(verifier.verify_evm_proof(&evm_proof.into_evm_proof()));
-=======
+        let verifier = UniversalVerifier::setup(
+            Path::new(PATH_TESTDATA).join("root-verifier-committed-exe"),
+            Path::new(PATH_TESTDATA).join("verifier.bin"),
+        )?;
+
         assert!(verifier.verify_proof_evm(
             &evm_proof.proof.into_evm_proof().unwrap().into(),
             &evm_proof.vk
         )?);
->>>>>>> 9fe6b653
 
         Ok(())
     }
