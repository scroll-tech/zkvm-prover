use std::{marker::PhantomData, path::Path};

use itertools::Itertools;
use openvm_circuit::{arch::SingleSegmentVmExecutor, system::program::trace::VmCommittedExe};
use openvm_continuations::verifier::root::types::RootVmVerifierInput;
use openvm_native_circuit::NativeConfig;
use openvm_native_recursion::{halo2::RawEvmProof, hints::Hintable};
use openvm_sdk::{F, RootSC, SC};
use scroll_zkvm_circuit_input_types::proof::ProgramCommitment;

use crate::commitments::{
    batch::{EXE_COMMIT as BATCH_EXE_COMMIT, LEAF_COMMIT as BATCH_LEAF_COMMIT},
    bundle, bundle_legacy,
    chunk::{EXE_COMMIT as CHUNK_EXE_COMMIT, LEAF_COMMIT as CHUNK_LEAF_COMMIT},
};

pub trait VerifierType {
    const EXE_COMMIT: [u32; 8];
    const LEAF_COMMIT: [u32; 8];
    fn get_app_vk() -> Vec<u8> {
        ProgramCommitment {
            exe: Self::EXE_COMMIT,
            leaf: Self::LEAF_COMMIT,
        }
        .serialize()
    }
}

pub struct ChunkVerifierType;
pub struct BatchVerifierType;
pub struct BundleVerifierTypeEuclidV1;
pub struct BundleVerifierTypeEuclidV2;

impl VerifierType for ChunkVerifierType {
    const EXE_COMMIT: [u32; 8] = CHUNK_EXE_COMMIT;
    const LEAF_COMMIT: [u32; 8] = CHUNK_LEAF_COMMIT;
}
impl VerifierType for BatchVerifierType {
    const EXE_COMMIT: [u32; 8] = BATCH_EXE_COMMIT;
    const LEAF_COMMIT: [u32; 8] = BATCH_LEAF_COMMIT;
}
impl VerifierType for BundleVerifierTypeEuclidV1 {
    const EXE_COMMIT: [u32; 8] = bundle_legacy::EXE_COMMIT;
    const LEAF_COMMIT: [u32; 8] = bundle_legacy::LEAF_COMMIT;
}
impl VerifierType for BundleVerifierTypeEuclidV2 {
    const EXE_COMMIT: [u32; 8] = bundle::EXE_COMMIT;
    const LEAF_COMMIT: [u32; 8] = bundle::LEAF_COMMIT;
}
pub struct Verifier<Type> {
    pub vm_executor: SingleSegmentVmExecutor<F, NativeConfig>,
    pub root_committed_exe: VmCommittedExe<RootSC>,
    pub evm_verifier: Vec<u8>,

    _type: PhantomData<Type>,
}

pub type AnyVerifier = Verifier<ChunkVerifierType>;
pub type ChunkVerifier = Verifier<ChunkVerifierType>;
pub type BatchVerifier = Verifier<BatchVerifierType>;
pub type BundleVerifierEuclidV1 = Verifier<BundleVerifierTypeEuclidV1>;
pub type BundleVerifierEuclidV2 = Verifier<BundleVerifierTypeEuclidV2>;

impl<Type> Verifier<Type> {
    pub fn setup<P: AsRef<Path>>(
        path_vm_config: P,
        path_root_committed_exe: P,
        path_verifier_code: P,
    ) -> eyre::Result<Self> {
        let vm_executor = {
            let bytes = std::fs::read(path_vm_config.as_ref())?;
            let vm_config: NativeConfig = bincode_v1::deserialize(&bytes)?;
            SingleSegmentVmExecutor::new(vm_config)
        };

        let root_committed_exe = std::fs::read(path_root_committed_exe.as_ref())
            .map_err(|e| e.into())
            .and_then(|bytes| bincode_v1::deserialize(&bytes))?;

        let evm_verifier = std::fs::read(path_verifier_code.as_ref())?;

        Ok(Self {
            vm_executor,
            root_committed_exe,
            evm_verifier,
            _type: PhantomData,
        })
    }

    pub fn switch_to<AnotherType>(self) -> Verifier<AnotherType> {
        Verifier::<AnotherType> {
            vm_executor: self.vm_executor,
            root_committed_exe: self.root_committed_exe,
            evm_verifier: self.evm_verifier,
            _type: PhantomData,
        }
    }

    pub fn to_chunk_verifier(self) -> ChunkVerifier {
        self.switch_to()
    }
    pub fn to_batch_verifier(self) -> BatchVerifier {
        self.switch_to()
    }
    pub fn to_bundle_verifier_v1(self) -> BundleVerifierEuclidV1 {
        self.switch_to()
    }
    pub fn to_bundle_verifier_v2(self) -> BundleVerifierEuclidV2 {
        self.switch_to()
    }
}

impl<Type: VerifierType> Verifier<Type> {
    pub fn get_app_vk(&self) -> Vec<u8> {
        Type::get_app_vk()
    }

    pub fn verify_proof(&self, root_proof: &RootVmVerifierInput<SC>) -> bool {
        match self.verify_proof_inner(root_proof) {
            Ok(pi) => {
                assert!(pi.len() >= 16, "unexpected len(pi)<16");
                assert!(
                    pi.iter().take(8).zip_eq(Type::EXE_COMMIT.iter()).all(
                        |(op_found, &expected)| op_found.is_some_and(|found| found == expected)
                    ),
                    "mismatch EXE commitment"
                );
                assert!(
                    pi.iter()
                        .skip(8)
                        .take(8)
                        .zip_eq(Type::LEAF_COMMIT.iter())
                        .all(
                            |(op_found, &expected)| op_found.is_some_and(|found| found == expected)
                        ),
                    "mismatch LEAF commitment"
                );
                true
            }
            Err(_) => false,
        }
    }

    pub fn verify_proof_evm(&self, evm_proof: &RawEvmProof) -> bool {
        crate::evm::verify_evm_proof(&self.evm_verifier, evm_proof).is_ok()
    }

    pub(crate) fn verify_proof_inner(
        &self,
        root_proof: &RootVmVerifierInput<SC>,
    ) -> eyre::Result<Vec<Option<u32>>> {
        use openvm_stark_sdk::openvm_stark_backend::p3_field::PrimeField32;
        Ok(self
            .vm_executor
            .execute_and_compute_heights(self.root_committed_exe.exe.clone(), root_proof.write())
            .map(|exec_res| {
                exec_res
                    .public_values
                    .iter()
                    .map(|op_f| op_f.map(|f| f.as_canonical_u32()))
                    .collect()
            })?)
    }
}

#[cfg(test)]
mod tests {
    use std::path::Path;

    use scroll_zkvm_circuit_input_types::proof::ProgramCommitment;
    use scroll_zkvm_prover::{BatchProof, BundleProof, ChunkProof, utils::read_json_deep};

    use super::{BatchVerifier, ChunkVerifier};

    const PATH_TESTDATA: &str = "./testdata";

    #[ignore = "need release assets"]
    #[test]
    fn verify_chunk_proof() -> eyre::Result<()> {
        let chunk_proof = read_json_deep::<_, ChunkProof>(
            Path::new(PATH_TESTDATA)
                .join("proofs")
                .join("chunk-proof.json"),
        )?;

        // Note: the committed exe has to match the version of openvm
        // which is used to generate the proof
        let verifier = ChunkVerifier::setup(
            Path::new(PATH_TESTDATA).join("root-verifier-vm-config"),
            Path::new(PATH_TESTDATA).join("root-verifier-committed-exe"),
            Path::new(PATH_TESTDATA).join("verifier.bin"),
        )?;

        let commitment = ProgramCommitment::deserialize(&chunk_proof.vk);
        let root_proof = chunk_proof.as_proof();
        let pi = verifier.verify_proof_inner(root_proof).unwrap();
        assert_eq!(
            &pi[..8],
            commitment.exe.map(Some).as_slice(),
            "the output is not match with exe commitment in root proof!",
        );
        assert_eq!(
            &pi[8..16],
            commitment.leaf.map(Some).as_slice(),
            "the output is not match with leaf commitment in root proof!",
        );
        assert!(
            verifier.verify_proof(root_proof),
            "proof verification failed",
        );

        Ok(())
    }

    #[ignore = "need release assets"]
    #[test]
    fn verify_batch_proof() -> eyre::Result<()> {
        let batch_proof = read_json_deep::<_, BatchProof>(
            Path::new(PATH_TESTDATA)
                .join("proofs")
                .join("batch-proof.json"),
        )?;

        let verifier = BatchVerifier::setup(
            Path::new(PATH_TESTDATA).join("root-verifier-vm-config"),
            Path::new(PATH_TESTDATA).join("root-verifier-committed-exe"),
            Path::new(PATH_TESTDATA).join("verifier.bin"),
        )?;

        let commitment = ProgramCommitment::deserialize(&batch_proof.vk);
        let root_proof = batch_proof.as_proof();
        let pi = verifier.verify_proof_inner(root_proof).unwrap();
        assert_eq!(
            &pi[..8],
            commitment.exe.map(Some).as_slice(),
            "the output is not match with exe commitment in root proof!",
        );
        assert_eq!(
            &pi[8..16],
            commitment.leaf.map(Some).as_slice(),
            "the output is not match with leaf commitment in root proof!",
        );
        assert!(
            verifier.verify_proof(root_proof),
            "proof verification failed",
        );

        Ok(())
    }

    #[ignore = "need released assets"]
    #[test]
    fn verify_bundle_proof() -> eyre::Result<()> {
        use openvm_stark_sdk::{
            openvm_stark_backend::p3_field::PrimeField32, p3_baby_bear::BabyBear,
        };
        use snark_verifier_sdk::snark_verifier::halo2_base::halo2_proofs::halo2curves::bn256::Fr;

        let compress_commitment = |commitment: &[u32; 8]| -> Fr {
            let order = Fr::from(BabyBear::ORDER_U32 as u64);
            let mut base = Fr::one();
            let mut ret = Fr::zero();

            for v in commitment {
                ret += Fr::from(*v as u64) * base;
                base *= order;
            }

            ret
        };

        let evm_proof = read_json_deep::<_, BundleProof>(
            Path::new(PATH_TESTDATA)
                .join("proofs")
                .join("evm-proof.json"),
        )?;

        let verifier = BatchVerifier::setup(
            Path::new(PATH_TESTDATA).join("root-verifier-vm-config"),
            Path::new(PATH_TESTDATA).join("root-verifier-committed-exe"),
            Path::new(PATH_TESTDATA).join("verifier.bin"),
        )?;

        assert_eq!(
<<<<<<< HEAD
            evm_proof.as_proof().instances[0][12],
            compress_commitment(&super::bundle::EXE_COMMIT),
            "the output is not match with exe commitment in evm proof!"
        );
        assert_eq!(
            evm_proof.as_proof().instances[0][13],
            compress_commitment(&super::bundle::LEAF_COMMIT),
=======
            evm_proof.as_proof().instances[12],
            compress_commitment(&super::BUNDLE_EXE_COMMIT),
            "the output is not match with exe commitment in evm proof!"
        );
        assert_eq!(
            evm_proof.as_proof().instances[13],
            compress_commitment(&super::BUNDLE_LEAF_COMMIT),
>>>>>>> e1e63e60
            "the output is not match with leaf commitment in evm proof!"
        );

        assert!(verifier.verify_proof_evm(&evm_proof.as_proof()));

        Ok(())
    }
}<|MERGE_RESOLUTION|>--- conflicted
+++ resolved
@@ -282,23 +282,13 @@
         )?;
 
         assert_eq!(
-<<<<<<< HEAD
-            evm_proof.as_proof().instances[0][12],
+            evm_proof.as_proof().instances[12],
             compress_commitment(&super::bundle::EXE_COMMIT),
             "the output is not match with exe commitment in evm proof!"
         );
         assert_eq!(
-            evm_proof.as_proof().instances[0][13],
+            evm_proof.as_proof().instances[13],
             compress_commitment(&super::bundle::LEAF_COMMIT),
-=======
-            evm_proof.as_proof().instances[12],
-            compress_commitment(&super::BUNDLE_EXE_COMMIT),
-            "the output is not match with exe commitment in evm proof!"
-        );
-        assert_eq!(
-            evm_proof.as_proof().instances[13],
-            compress_commitment(&super::BUNDLE_LEAF_COMMIT),
->>>>>>> e1e63e60
             "the output is not match with leaf commitment in evm proof!"
         );
 
