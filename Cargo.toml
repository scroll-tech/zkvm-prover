[workspace]
members = [
  "crates/circuits/chunk-circuit",
  "crates/circuits/batch-circuit",
  "crates/circuits/bundle-circuit",
  "crates/circuits/types",
  "crates/prover",
  "crates/verifier",
  "crates/integration",
  "crates/build-guest",
]
resolver = "2"

[workspace.package]
authors = ["Scroll developers"]
edition = "2021"
homepage = "https://github.com/scroll-tech/zkvm-prover"
readme = "README.md"
repository = "https://github.com/scroll-tech/zkvm-prover"
version = "0.1.0-rc.5"

[workspace.dependencies]
openvm = { git = "https://github.com/openvm-org/openvm.git", rev = "f1b4844", default-features = false }
openvm-algebra-complex-macros = { git = "https://github.com/openvm-org/openvm.git", rev = "f1b4844", default-features = false }
openvm-algebra-guest = { git = "https://github.com/openvm-org/openvm.git", rev = "f1b4844", default-features = false }
openvm-bigint-guest = { git = "https://github.com/openvm-org/openvm.git", rev = "f1b4844", default-features = false }
openvm-build ={ git = "https://github.com/openvm-org/openvm.git", rev = "f1b4844", default-features = false }
openvm-circuit ={ git = "https://github.com/openvm-org/openvm.git", rev = "f1b4844", default-features = false }
openvm-ecc-guest = { git = "https://github.com/openvm-org/openvm.git", rev = "f1b4844", default-features = false }
openvm-instructions ={ git = "https://github.com/openvm-org/openvm.git", rev = "f1b4844", default-features = false }
openvm-keccak256-guest = { git = "https://github.com/openvm-org/openvm.git", rev = "f1b4844", default-features = false }
openvm-native-circuit = { git = "https://github.com/openvm-org/openvm.git", rev = "f1b4844", default-features = false }
openvm-native-compiler = { git = "https://github.com/openvm-org/openvm.git", rev = "f1b4844", default-features = false }
openvm-native-recursion = { git = "https://github.com/openvm-org/openvm.git", rev = "f1b4844", default-features = false }
openvm-native-transpiler = { git = "https://github.com/openvm-org/openvm.git", rev = "f1b4844", default-features = false }
openvm-pairing-guest = { git = "https://github.com/openvm-org/openvm.git", rev = "f1b4844", default-features = false }
openvm-rv32im-guest = { git = "https://github.com/openvm-org/openvm.git", rev = "f1b4844", default-features = false }
openvm-rv32im-transpiler = { git = "https://github.com/openvm-org/openvm.git", rev = "f1b4844", default-features = false }
openvm-sdk = { git = "https://github.com/openvm-org/openvm.git", rev = "f1b4844", default-features = false, features = ["parallel", "bench-metrics"] }
openvm-sha256-guest = { git = "https://github.com/openvm-org/openvm.git", rev = "f1b4844", default-features = false }
openvm-transpiler = { git = "https://github.com/openvm-org/openvm.git", rev = "f1b4844", default-features = false }

openvm-stark-sdk = { git = "https://github.com/openvm-org/stark-backend.git", rev = "bc364134b8315c27bfd29c6e77ac79fe77090137", default-features = false }

alloy-primitives = { version = "0.8", default-features = false }
alloy-serde = { version = "0.8", default-features = false }
bitcode = { version = "0.6.3", default-features = false, features = ["serde", "derive"] }
bincode = { version = "2.0.0-rc.3", features = ["serde"]}
derivative = "2.2.0"
eyre = "0.6"
halo2curves-axiom = { version = "0.5.3" }
itertools = "0.14"
hex-literal = { version = "0.4.1", default-features = false }
metrics = "0.23.0"
metrics-util = "0.17"
metrics-tracing-context = "0.16.0"
p3-field = { git = "https://github.com/Plonky3/Plonky3.git", rev = "b0591e9" }
rayon = "1.10"
rkyv = "0.8"
sbv = { git = "https://github.com/scroll-tech/stateless-block-verifier", branch = "zkvm/euclid-v2" }
serde = { version = "1", default-features = false, features = ["derive"] }
serde_json = { version = "1.0" }
serde_with = "3.11.0"
snark-verifier-sdk = { git = "https://github.com/axiom-crypto/snark-verifier", branch = "zkvm-v0.1", default-features = false, features = [
    "loader_halo2",
    "halo2-axiom",
    "display",
] }
tiny-keccak = "2.0"
tracing = "0.1"
vm-zstd = { git = "https://github.com/scroll-tech/rust-zstd-decompressor.git", tag = "v0.1.1" }
toml = "0.8.14"
tracing-subscriber = "0.3"

scroll-zkvm-circuit-input-types = { path = "crates/circuits/types" }
scroll-zkvm-integration = { path = "crates/integration" }
scroll-zkvm-prover = { path = "crates/prover" }
scroll-zkvm-verifier = { path = "crates/verifier" }

[patch.crates-io]
alloy-primitives = { git = "https://github.com/scroll-tech/alloy-core", branch = "v0.8.18" }
ruint = { git = "https://github.com/scroll-tech/uint.git", branch = "v1.12.3" }
tiny-keccak = { git = "https://github.com/scroll-tech/tiny-keccak", branch = "scroll-patch-v2.0.2-openvm-v1.0.0-rc.1" }

[profile.maxperf]
inherits = "release"
lto = "fat"
codegen-units = 1
<<<<<<< HEAD
#panic = "abort"
#strip = true
=======

[profile.release]
codegen-units = 1
panic = "abort"
strip = true
>>>>>>> 3138adca
<|MERGE_RESOLUTION|>--- conflicted
+++ resolved
@@ -86,13 +86,8 @@
 inherits = "release"
 lto = "fat"
 codegen-units = 1
-<<<<<<< HEAD
-#panic = "abort"
-#strip = true
-=======
 
 [profile.release]
 codegen-units = 1
 panic = "abort"
-strip = true
->>>>>>> 3138adca
+strip = true