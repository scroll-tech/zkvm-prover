[workspace]
members = [
  "crates/circuits/chunk-circuit",
  "crates/circuits/batch-circuit",
  "crates/circuits/bundle-circuit",
  "crates/circuits/types",
  "crates/prover",
  "crates/verifier",
  "crates/integration",
  "crates/build-guest",
]
resolver = "2"

[workspace.package]
authors = ["Scroll developers"]
edition = "2021"
homepage = "https://github.com/scroll-tech/zkvm-prover"
readme = "README.md"
repository = "https://github.com/scroll-tech/zkvm-prover"
version = "0.1.0-rc.3"

[workspace.dependencies]
<<<<<<< HEAD
openvm = { git = "https://github.com/openvm-org/openvm.git", rev = "f1b4844", default-features = false }
openvm-algebra-complex-macros = { git = "https://github.com/openvm-org/openvm.git", rev = "f1b4844", default-features = false }
openvm-algebra-guest = { git = "https://github.com/openvm-org/openvm.git", rev = "f1b4844", default-features = false }
openvm-bigint-guest = { git = "https://github.com/openvm-org/openvm.git", rev = "f1b4844", default-features = false }
openvm-build ={ git = "https://github.com/openvm-org/openvm.git", rev = "f1b4844", default-features = false }
openvm-circuit ={ git = "https://github.com/openvm-org/openvm.git", rev = "f1b4844", default-features = false }
openvm-native-circuit = { git = "https://github.com/openvm-org/openvm.git", rev = "f1b4844", default-features = false }
openvm-native-transpiler = { git = "https://github.com/openvm-org/openvm.git", rev = "f1b4844", default-features = false }
openvm-native-compiler = { git = "https://github.com/openvm-org/openvm.git", rev = "f1b4844", default-features = false }
openvm-native-recursion = { git = "https://github.com/openvm-org/openvm.git", rev = "f1b4844", default-features = false }
openvm-ecc-guest = { git = "https://github.com/openvm-org/openvm.git", rev = "f1b4844", default-features = false }
openvm-instructions ={ git = "https://github.com/openvm-org/openvm.git", rev = "f1b4844", default-features = false }
openvm-sha256-guest = { git = "https://github.com/openvm-org/openvm.git", rev = "f1b4844", default-features = false }
openvm-keccak256-guest = { git = "https://github.com/openvm-org/openvm.git", rev = "f1b4844", default-features = false }
openvm-pairing-guest = { git = "https://github.com/openvm-org/openvm.git", rev = "f1b4844", default-features = false }
openvm-rv32im-guest = { git = "https://github.com/openvm-org/openvm.git", rev = "f1b4844", default-features = false }
openvm-rv32im-transpiler = { git = "https://github.com/openvm-org/openvm.git", rev = "f1b4844", default-features = false }
openvm-transpiler = { git = "https://github.com/openvm-org/openvm.git", rev = "f1b4844", default-features = false }
openvm-sdk = { git = "https://github.com/openvm-org/openvm.git", rev = "f1b4844", default-features = false, features = ["parallel", "bench-metrics"]}

openvm-stark-sdk = { git = "https://github.com/openvm-org/stark-backend.git", rev = "bc364134b8315c27bfd29c6e77ac79fe77090137", default-features = false }
=======
openvm = { git = "https://github.com/openvm-org/openvm.git", tag = "v1.0.0-rc.1", default-features = false }
openvm-algebra-complex-macros = { git = "https://github.com/openvm-org/openvm.git", tag = "v1.0.0-rc.1", default-features = false }
openvm-algebra-guest = { git = "https://github.com/openvm-org/openvm.git", tag = "v1.0.0-rc.1", default-features = false }
openvm-bigint-guest = { git = "https://github.com/openvm-org/openvm.git", tag = "v1.0.0-rc.1", default-features = false }
openvm-build ={ git = "https://github.com/openvm-org/openvm.git", tag = "v1.0.0-rc.1", default-features = false }
openvm-circuit ={ git = "https://github.com/openvm-org/openvm.git", tag = "v1.0.0-rc.1", default-features = false }
openvm-ecc-guest = { git = "https://github.com/openvm-org/openvm.git", tag = "v1.0.0-rc.1", default-features = false }
openvm-instructions ={ git = "https://github.com/openvm-org/openvm.git", tag = "v1.0.0-rc.1", default-features = false }
openvm-keccak256-guest = { git = "https://github.com/openvm-org/openvm.git", tag = "v1.0.0-rc.1", default-features = false }
openvm-native-circuit = { git = "https://github.com/openvm-org/openvm.git", tag = "v1.0.0-rc.1", default-features = false }
openvm-native-compiler = { git = "https://github.com/openvm-org/openvm.git", tag = "v1.0.0-rc.1", default-features = false }
openvm-native-recursion = { git = "https://github.com/openvm-org/openvm.git", tag = "v1.0.0-rc.1", default-features = false }
openvm-native-transpiler = { git = "https://github.com/openvm-org/openvm.git", tag = "v1.0.0-rc.1", default-features = false }
openvm-pairing-guest = { git = "https://github.com/openvm-org/openvm.git", tag = "v1.0.0-rc.1", default-features = false }
openvm-rv32im-guest = { git = "https://github.com/openvm-org/openvm.git", tag = "v1.0.0-rc.1", default-features = false }
openvm-rv32im-transpiler = { git = "https://github.com/openvm-org/openvm.git", tag = "v1.0.0-rc.1", default-features = false }
openvm-sdk = { git = "https://github.com/openvm-org/openvm.git", tag = "v1.0.0-rc.1", default-features = false, features = ["parallel", "bench-metrics"] }
openvm-sha256-guest = { git = "https://github.com/openvm-org/openvm.git", tag = "v1.0.0-rc.1", default-features = false }
openvm-stark-sdk = { git = "https://github.com/openvm-org/stark-backend.git", tag = "v1.0.0-rc.0", default-features = false }
openvm-transpiler = { git = "https://github.com/openvm-org/openvm.git", tag = "v1.0.0-rc.1", default-features = false }
>>>>>>> fb7a2c49

alloy-primitives = { version = "0.8", default-features = false }
alloy-serde = { version = "0.8", default-features = false }
bitcode = { version = "0.6.3", default-features = false, features = ["serde", "derive"] }
bincode = { version = "2.0.0-rc.3", features = ["serde"]}
derivative = "2.2.0"
eyre = "0.6"
halo2curves-axiom = { version = "0.5.3" }
<<<<<<< HEAD
p3-field = { git = "https://github.com/Plonky3/Plonky3.git", rev = "b0591e9" }
rkyv = "0.8"
hex-literal = { version = "0.4.1", default-features = false }
tiny-keccak = "2.0"
=======
itertools = "0.14"
>>>>>>> fb7a2c49
metrics = "0.23.0"
metrics-util = "0.17"
metrics-tracing-context = "0.16.0"
p3-field = { git = "https://github.com/Plonky3/Plonky3.git", rev = "b0591e9" }
rayon = "1.10"
rkyv = "0.8"
sbv = { git = "https://github.com/scroll-tech/stateless-block-verifier", branch = "zkvm/euclid-v2" }
serde = { version = "1", default-features = false, features = ["derive"] }
serde_json = { version = "1.0" }
serde_with = "3.11.0"
snark-verifier-sdk = { git = "https://github.com/axiom-crypto/snark-verifier", branch = "zkvm-v0.1", default-features = false, features = [
    "loader_halo2",
    "halo2-axiom",
    "display",
] }
tiny-keccak = "2.0"
tracing = "0.1"
vm-zstd = { git = "https://github.com/scroll-tech/rust-zstd-decompressor.git", tag = "v0.1.1" }
toml = "0.8.14"
tracing-subscriber = "0.3"

scroll-zkvm-circuit-input-types = { path = "crates/circuits/types" }
scroll-zkvm-integration = { path = "crates/integration" }
scroll-zkvm-prover = { path = "crates/prover" }
scroll-zkvm-verifier = { path = "crates/verifier" }

[patch.crates-io]
alloy-primitives = { git = "https://github.com/scroll-tech/alloy-core", branch = "v0.8.18" }
ruint = { git = "https://github.com/scroll-tech/uint.git", branch = "v1.12.3" }
tiny-keccak = { git = "https://github.com/scroll-tech/tiny-keccak", branch = "scroll-patch-v2.0.2-openvm-v1.0.0-rc.1" }<|MERGE_RESOLUTION|>--- conflicted
+++ resolved
@@ -20,50 +20,24 @@
 version = "0.1.0-rc.3"
 
 [workspace.dependencies]
-<<<<<<< HEAD
 openvm = { git = "https://github.com/openvm-org/openvm.git", rev = "f1b4844", default-features = false }
 openvm-algebra-complex-macros = { git = "https://github.com/openvm-org/openvm.git", rev = "f1b4844", default-features = false }
 openvm-algebra-guest = { git = "https://github.com/openvm-org/openvm.git", rev = "f1b4844", default-features = false }
 openvm-bigint-guest = { git = "https://github.com/openvm-org/openvm.git", rev = "f1b4844", default-features = false }
 openvm-build ={ git = "https://github.com/openvm-org/openvm.git", rev = "f1b4844", default-features = false }
 openvm-circuit ={ git = "https://github.com/openvm-org/openvm.git", rev = "f1b4844", default-features = false }
-openvm-native-circuit = { git = "https://github.com/openvm-org/openvm.git", rev = "f1b4844", default-features = false }
-openvm-native-transpiler = { git = "https://github.com/openvm-org/openvm.git", rev = "f1b4844", default-features = false }
-openvm-native-compiler = { git = "https://github.com/openvm-org/openvm.git", rev = "f1b4844", default-features = false }
-openvm-native-recursion = { git = "https://github.com/openvm-org/openvm.git", rev = "f1b4844", default-features = false }
 openvm-ecc-guest = { git = "https://github.com/openvm-org/openvm.git", rev = "f1b4844", default-features = false }
 openvm-instructions ={ git = "https://github.com/openvm-org/openvm.git", rev = "f1b4844", default-features = false }
-openvm-sha256-guest = { git = "https://github.com/openvm-org/openvm.git", rev = "f1b4844", default-features = false }
 openvm-keccak256-guest = { git = "https://github.com/openvm-org/openvm.git", rev = "f1b4844", default-features = false }
-openvm-pairing-guest = { git = "https://github.com/openvm-org/openvm.git", rev = "f1b4844", default-features = false }
-openvm-rv32im-guest = { git = "https://github.com/openvm-org/openvm.git", rev = "f1b4844", default-features = false }
-openvm-rv32im-transpiler = { git = "https://github.com/openvm-org/openvm.git", rev = "f1b4844", default-features = false }
-openvm-transpiler = { git = "https://github.com/openvm-org/openvm.git", rev = "f1b4844", default-features = false }
-openvm-sdk = { git = "https://github.com/openvm-org/openvm.git", rev = "f1b4844", default-features = false, features = ["parallel", "bench-metrics"]}
-
-openvm-stark-sdk = { git = "https://github.com/openvm-org/stark-backend.git", rev = "bc364134b8315c27bfd29c6e77ac79fe77090137", default-features = false }
-=======
-openvm = { git = "https://github.com/openvm-org/openvm.git", tag = "v1.0.0-rc.1", default-features = false }
-openvm-algebra-complex-macros = { git = "https://github.com/openvm-org/openvm.git", tag = "v1.0.0-rc.1", default-features = false }
-openvm-algebra-guest = { git = "https://github.com/openvm-org/openvm.git", tag = "v1.0.0-rc.1", default-features = false }
-openvm-bigint-guest = { git = "https://github.com/openvm-org/openvm.git", tag = "v1.0.0-rc.1", default-features = false }
-openvm-build ={ git = "https://github.com/openvm-org/openvm.git", tag = "v1.0.0-rc.1", default-features = false }
-openvm-circuit ={ git = "https://github.com/openvm-org/openvm.git", tag = "v1.0.0-rc.1", default-features = false }
-openvm-ecc-guest = { git = "https://github.com/openvm-org/openvm.git", tag = "v1.0.0-rc.1", default-features = false }
-openvm-instructions ={ git = "https://github.com/openvm-org/openvm.git", tag = "v1.0.0-rc.1", default-features = false }
-openvm-keccak256-guest = { git = "https://github.com/openvm-org/openvm.git", tag = "v1.0.0-rc.1", default-features = false }
 openvm-native-circuit = { git = "https://github.com/openvm-org/openvm.git", tag = "v1.0.0-rc.1", default-features = false }
 openvm-native-compiler = { git = "https://github.com/openvm-org/openvm.git", tag = "v1.0.0-rc.1", default-features = false }
 openvm-native-recursion = { git = "https://github.com/openvm-org/openvm.git", tag = "v1.0.0-rc.1", default-features = false }
 openvm-native-transpiler = { git = "https://github.com/openvm-org/openvm.git", tag = "v1.0.0-rc.1", default-features = false }
-openvm-pairing-guest = { git = "https://github.com/openvm-org/openvm.git", tag = "v1.0.0-rc.1", default-features = false }
-openvm-rv32im-guest = { git = "https://github.com/openvm-org/openvm.git", tag = "v1.0.0-rc.1", default-features = false }
-openvm-rv32im-transpiler = { git = "https://github.com/openvm-org/openvm.git", tag = "v1.0.0-rc.1", default-features = false }
+openvm-sdk = { git = "https://github.com/openvm-org/openvm.git", rev = "f1b4844", default-features = false, features = ["parallel", "bench-metrics"]}
 openvm-sdk = { git = "https://github.com/openvm-org/openvm.git", tag = "v1.0.0-rc.1", default-features = false, features = ["parallel", "bench-metrics"] }
 openvm-sha256-guest = { git = "https://github.com/openvm-org/openvm.git", tag = "v1.0.0-rc.1", default-features = false }
-openvm-stark-sdk = { git = "https://github.com/openvm-org/stark-backend.git", tag = "v1.0.0-rc.0", default-features = false }
+openvm-stark-sdk = { git = "https://github.com/openvm-org/stark-backend.git", rev = "bc364134b8315c27bfd29c6e77ac79fe77090137", default-features = false }
 openvm-transpiler = { git = "https://github.com/openvm-org/openvm.git", tag = "v1.0.0-rc.1", default-features = false }
->>>>>>> fb7a2c49
 
 alloy-primitives = { version = "0.8", default-features = false }
 alloy-serde = { version = "0.8", default-features = false }
@@ -72,14 +46,8 @@
 derivative = "2.2.0"
 eyre = "0.6"
 halo2curves-axiom = { version = "0.5.3" }
-<<<<<<< HEAD
-p3-field = { git = "https://github.com/Plonky3/Plonky3.git", rev = "b0591e9" }
-rkyv = "0.8"
+itertools = "0.14"
 hex-literal = { version = "0.4.1", default-features = false }
-tiny-keccak = "2.0"
-=======
-itertools = "0.14"
->>>>>>> fb7a2c49
 metrics = "0.23.0"
 metrics-util = "0.17"
 metrics-tracing-context = "0.16.0"
