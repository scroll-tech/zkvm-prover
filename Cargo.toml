--- conflicted
+++ resolved
@@ -64,11 +64,6 @@
 sbv-trie = { git = "https://github.com/scroll-tech/stateless-block-verifier", branch = "feat/bump-reth" }
 sbv-precompile = { git = "https://github.com/scroll-tech/stateless-block-verifier", branch = "feat/bump-reth" }
  
-<<<<<<< HEAD
-#scroll-alloy-evm = { git = "https://github.com/scroll-tech/reth", rev = "090d7950d169abbfb896875a7b1ff3f8ca356ac8", default-features = false }
-
-=======
->>>>>>> 762755df
 
 alloy-primitives = { version = "1.3", default-features = false, features = ["std", "map-hashbrown", "map-fxhash"] }
 alloy-serde = { version = "1.0.13", default-features = false }
@@ -115,7 +110,6 @@
 scroll-zkvm-verifier = { path = "crates/verifier" }
 
 [patch.crates-io]
-<<<<<<< HEAD
 revm = { git = "https://github.com/scroll-tech/revm" }
 revm-bytecode = { git = "https://github.com/scroll-tech/revm" }
 revm-context = { git = "https://github.com/scroll-tech/revm" }
@@ -128,23 +122,6 @@
 revm-precompile = { git = "https://github.com/scroll-tech/revm" }
 revm-primitives = { git = "https://github.com/scroll-tech/revm" }
 revm-state = { git = "https://github.com/scroll-tech/revm" }
-=======
-revm = { git = "https://github.com/scroll-tech/revm", branch = "feat/reth-v78" }
-revm-bytecode = { git = "https://github.com/scroll-tech/revm", branch = "feat/reth-v78" }
-revm-context = { git = "https://github.com/scroll-tech/revm", branch = "feat/reth-v78" }
-revm-context-interface = { git = "https://github.com/scroll-tech/revm", branch = "feat/reth-v78" }
-revm-database = { git = "https://github.com/scroll-tech/revm", branch = "feat/reth-v78" }
-revm-database-interface = { git = "https://github.com/scroll-tech/revm", branch = "feat/reth-v78" }
-revm-handler = { git = "https://github.com/scroll-tech/revm", branch = "feat/reth-v78" }
-revm-inspector = { git = "https://github.com/scroll-tech/revm", branch = "feat/reth-v78" }
-revm-interpreter = { git = "https://github.com/scroll-tech/revm", branch = "feat/reth-v78" }
-revm-precompile = { git = "https://github.com/scroll-tech/revm", branch = "feat/reth-v78" }
-revm-primitives = { git = "https://github.com/scroll-tech/revm", branch = "feat/reth-v78" }
-revm-state = { git = "https://github.com/scroll-tech/revm", branch = "feat/reth-v78" }
-
-ruint = { git = "https://github.com/scroll-tech/uint.git", branch = "v1.15.0" }
-alloy-primitives = { git = "https://github.com/scroll-tech/alloy-core", branch = "v1.2.0" }
->>>>>>> 762755df
 
 [profile.maxperf]
 inherits = "release"
