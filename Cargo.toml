[workspace]
members = [
  "crates/circuits/chunk-circuit",
  "crates/circuits/batch-circuit",
  "crates/circuits/bundle-circuit",
  "crates/circuits/types",
  "crates/prover",
  "crates/verifier",
  "crates/integration",
]
resolver = "2"

[workspace.package]
authors = ["Scroll developers"]
edition = "2021"
homepage = "https://github.com/scroll-tech/zkvm-prover"
readme = "README.md"
repository = "https://github.com/scroll-tech/zkvm-prover"
version = "0.1.0"

[workspace.dependencies]
openvm = { git = "https://github.com/openvm-org/openvm.git", branch = "main" }
openvm-algebra-complex-macros = { git = "https://github.com/openvm-org/openvm.git", branch = "main" }
openvm-algebra-guest = { git = "https://github.com/openvm-org/openvm.git", branch = "main" }
openvm-bigint-guest = { git = "https://github.com/openvm-org/openvm.git", branch = "main" }
openvm-ecc-guest = { git = "https://github.com/openvm-org/openvm.git", branch = "main" }
openvm-keccak256-guest = { git = "https://github.com/openvm-org/openvm.git", branch = "main" }
openvm-pairing-guest = { git = "https://github.com/openvm-org/openvm.git", branch = "main" }
openvm-rv32im-guest = { git = "https://github.com/openvm-org/openvm.git", branch = "main" }
rkyv = "0.8"
<<<<<<< HEAD
tiny-keccak = "2.0"
itertools = "0.14"
serde = { version = "1", default-features = false, features = ["derive"] }
alloy-primitives = "0.8"
alloy-serde = { version = "0.8", default-features = false }
sbv = { git = "https://github.com/scroll-tech/stateless-block-verifier", branch = "chore/serde-chunk-info" }
=======
sbv = { git = "https://github.com/scroll-tech/stateless-block-verifier", branch = "master" }
tracing = "0.1"
tracing-subscriber = "0.3"
>>>>>>> 3e3207d6

scroll-zkvm-prover = { path = "crates/prover" }
circuit-input-types = { path = "crates/circuits/types" }

[patch.crates-io]
alloy-primitives = { git = "https://github.com/scroll-tech/alloy-core", branch = "v0.8.18" }
revm = { git = "https://github.com/scroll-tech/revm", branch = "scroll-evm-executor/v50" }
revm-interpreter = { git = "https://github.com/scroll-tech/revm", branch = "scroll-evm-executor/v50" }
revm-precompile = { git = "https://github.com/scroll-tech/revm", branch = "scroll-evm-executor/v50" }
revm-primitives = { git = "https://github.com/scroll-tech/revm", branch = "scroll-evm-executor/v50" }
ruint = { git = "https://github.com/scroll-tech/uint.git", branch = "v1.12.3" }
tiny-keccak = { git = "https://github.com/scroll-tech/tiny-keccak", branch = "scroll-patch-v2.0.2" }<|MERGE_RESOLUTION|>--- conflicted
+++ resolved
@@ -28,18 +28,14 @@
 openvm-pairing-guest = { git = "https://github.com/openvm-org/openvm.git", branch = "main" }
 openvm-rv32im-guest = { git = "https://github.com/openvm-org/openvm.git", branch = "main" }
 rkyv = "0.8"
-<<<<<<< HEAD
 tiny-keccak = "2.0"
 itertools = "0.14"
 serde = { version = "1", default-features = false, features = ["derive"] }
 alloy-primitives = "0.8"
 alloy-serde = { version = "0.8", default-features = false }
-sbv = { git = "https://github.com/scroll-tech/stateless-block-verifier", branch = "chore/serde-chunk-info" }
-=======
 sbv = { git = "https://github.com/scroll-tech/stateless-block-verifier", branch = "master" }
 tracing = "0.1"
 tracing-subscriber = "0.3"
->>>>>>> 3e3207d6
 
 scroll-zkvm-prover = { path = "crates/prover" }
 circuit-input-types = { path = "crates/circuits/types" }
