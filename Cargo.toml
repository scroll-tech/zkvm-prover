[workspace]
members = [
  "crates/circuits/chunk-circuit",
  "crates/circuits/batch-circuit",
  "crates/circuits/bundle-circuit",
  "crates/circuits/types",
  "crates/prover",
  "crates/verifier",
  "crates/integration",
  "crates/build-guest",
]
resolver = "2"

[workspace.package]
authors = ["Scroll developers"]
edition = "2021"
homepage = "https://github.com/scroll-tech/zkvm-prover"
readme = "README.md"
repository = "https://github.com/scroll-tech/zkvm-prover"
version = "0.1.0-rc.5"

[workspace.dependencies]
openvm = { git = "https://github.com/openvm-org/openvm.git", rev = "f1b4844", default-features = false }
openvm-algebra-complex-macros = { git = "https://github.com/openvm-org/openvm.git", rev = "f1b4844", default-features = false }
openvm-algebra-guest = { git = "https://github.com/openvm-org/openvm.git", rev = "f1b4844", default-features = false }
openvm-bigint-guest = { git = "https://github.com/openvm-org/openvm.git", rev = "f1b4844", default-features = false }
openvm-build ={ git = "https://github.com/openvm-org/openvm.git", rev = "f1b4844", default-features = false }
openvm-circuit ={ git = "https://github.com/openvm-org/openvm.git", rev = "f1b4844", default-features = false }
openvm-ecc-guest = { git = "https://github.com/openvm-org/openvm.git", rev = "f1b4844", default-features = false }
openvm-instructions ={ git = "https://github.com/openvm-org/openvm.git", rev = "f1b4844", default-features = false }
openvm-keccak256-guest = { git = "https://github.com/openvm-org/openvm.git", rev = "f1b4844", default-features = false }
openvm-native-circuit = { git = "https://github.com/openvm-org/openvm.git", rev = "f1b4844", default-features = false }
openvm-native-compiler = { git = "https://github.com/openvm-org/openvm.git", rev = "f1b4844", default-features = false }
openvm-native-recursion = { git = "https://github.com/openvm-org/openvm.git", rev = "f1b4844", default-features = false }
openvm-native-transpiler = { git = "https://github.com/openvm-org/openvm.git", rev = "f1b4844", default-features = false }
openvm-pairing-guest = { git = "https://github.com/openvm-org/openvm.git", rev = "f1b4844", default-features = false }
openvm-rv32im-guest = { git = "https://github.com/openvm-org/openvm.git", rev = "f1b4844", default-features = false }
openvm-rv32im-transpiler = { git = "https://github.com/openvm-org/openvm.git", rev = "f1b4844", default-features = false }
openvm-sdk = { git = "https://github.com/openvm-org/openvm.git", rev = "f1b4844", default-features = false, features = ["parallel", "bench-metrics"] }
openvm-sha256-guest = { git = "https://github.com/openvm-org/openvm.git", rev = "f1b4844", default-features = false }
openvm-transpiler = { git = "https://github.com/openvm-org/openvm.git", rev = "f1b4844", default-features = false }

openvm-stark-sdk = { git = "https://github.com/openvm-org/stark-backend.git", rev = "bc364134b8315c27bfd29c6e77ac79fe77090137", default-features = false }

alloy-primitives = { version = "0.8", default-features = false }
alloy-serde = { version = "0.8", default-features = false }
bitcode = { version = "0.6.3", default-features = false, features = ["serde", "derive"] }
bincode = { version = "2.0.0-rc.3", features = ["serde"]}
derivative = "2.2.0"
eyre = "0.6"
halo2curves-axiom = { version = "0.5.3" }
itertools = "0.14"
metrics = "0.23.0"
metrics-util = "0.17"
metrics-tracing-context = "0.16.0"
p3-field = { git = "https://github.com/Plonky3/Plonky3.git", rev = "b0591e9" }
rayon = "1.10"
rkyv = "0.8"
sbv = { git = "https://github.com/scroll-tech/stateless-block-verifier", branch = "zkvm/euclid-v2" }
serde = { version = "1", default-features = false, features = ["derive"] }
serde_json = { version = "1.0" }
serde_with = "3.11.0"
snark-verifier-sdk = { git = "https://github.com/axiom-crypto/snark-verifier", branch = "zkvm-v0.1", default-features = false, features = [
    "loader_halo2",
    "halo2-axiom",
    "display",
] }
tiny-keccak = "2.0"
tracing = "0.1"
vm-zstd = { git = "https://github.com/scroll-tech/rust-zstd-decompressor.git", tag = "v0.1.1" }
toml = "0.8.14"
tracing-subscriber = "0.3"

scroll-zkvm-circuit-input-types = { path = "crates/circuits/types" }
scroll-zkvm-integration = { path = "crates/integration" }
scroll-zkvm-prover = { path = "crates/prover" }
scroll-zkvm-verifier = { path = "crates/verifier" }

[patch.crates-io]
alloy-primitives = { git = "https://github.com/scroll-tech/alloy-core", branch = "v0.8.18" }
ruint = { git = "https://github.com/scroll-tech/uint.git", branch = "v1.12.3" }
tiny-keccak = { git = "https://github.com/scroll-tech/tiny-keccak", branch = "scroll-patch-v2.0.2-openvm-v1.0.0-rc.1" }
<<<<<<< HEAD
[profile.maxperf]
inherits = "release"
lto = "fat"
codegen-units = 1
=======

[patch."https://github.com/scroll-tech/revm.git"]
revm = { git = "https://github.com/scroll-tech//revm", branch = "scroll-evm-executor/v55" }
revm-interpreter = { git = "https://github.com/scroll-tech//revm", branch = "scroll-evm-executor/v55" }
revm-precompile = { git = "https://github.com/scroll-tech//revm", branch = "scroll-evm-executor/v55" }
revm-primitives = { git = "https://github.com/scroll-tech//revm", branch = "scroll-evm-executor/v55" }

[patch."https://github.com/scroll-tech/reth.git"]
reth-chainspec = { git = "https://github.com/scroll-tech//reth", branch = "fix/scroll-zkvm" }
reth-evm = { git = "https://github.com/scroll-tech//reth", branch = "fix/scroll-zkvm" }
reth-evm-ethereum = { git = "https://github.com/scroll-tech//reth", branch = "fix/scroll-zkvm" }
reth-execution-types = { git = "https://github.com/scroll-tech//reth", branch = "fix/scroll-zkvm" }
reth-primitives = { git = "https://github.com/scroll-tech//reth", branch = "fix/scroll-zkvm" }
reth-primitives-traits = { git = "https://github.com/scroll-tech//reth", branch = "fix/scroll-zkvm" }
reth-storage-errors = { git = "https://github.com/scroll-tech//reth", branch = "fix/scroll-zkvm" }
reth-trie = { git = "https://github.com/scroll-tech//reth", branch = "fix/scroll-zkvm" }
reth-trie-sparse = { git = "https://github.com/scroll-tech//reth", branch = "fix/scroll-zkvm" }

reth-scroll-chainspec = { git = "https://github.com/scroll-tech//reth", branch = "fix/scroll-zkvm" }
reth-scroll-evm = { git = "https://github.com/scroll-tech//reth", branch = "fix/scroll-zkvm" }
reth-scroll-primitives = { git = "https://github.com/scroll-tech//reth", branch = "fix/scroll-zkvm" }

scroll-alloy-consensus = { git = "https://github.com/scroll-tech//reth", branch = "fix/scroll-zkvm" }

[profile.release]
codegen-units = 1
panic = "abort"
strip = true
>>>>>>> beba36d5
<|MERGE_RESOLUTION|>--- conflicted
+++ resolved
@@ -80,38 +80,13 @@
 alloy-primitives = { git = "https://github.com/scroll-tech/alloy-core", branch = "v0.8.18" }
 ruint = { git = "https://github.com/scroll-tech/uint.git", branch = "v1.12.3" }
 tiny-keccak = { git = "https://github.com/scroll-tech/tiny-keccak", branch = "scroll-patch-v2.0.2-openvm-v1.0.0-rc.1" }
-<<<<<<< HEAD
+
 [profile.maxperf]
 inherits = "release"
 lto = "fat"
 codegen-units = 1
-=======
-
-[patch."https://github.com/scroll-tech/revm.git"]
-revm = { git = "https://github.com/scroll-tech//revm", branch = "scroll-evm-executor/v55" }
-revm-interpreter = { git = "https://github.com/scroll-tech//revm", branch = "scroll-evm-executor/v55" }
-revm-precompile = { git = "https://github.com/scroll-tech//revm", branch = "scroll-evm-executor/v55" }
-revm-primitives = { git = "https://github.com/scroll-tech//revm", branch = "scroll-evm-executor/v55" }
-
-[patch."https://github.com/scroll-tech/reth.git"]
-reth-chainspec = { git = "https://github.com/scroll-tech//reth", branch = "fix/scroll-zkvm" }
-reth-evm = { git = "https://github.com/scroll-tech//reth", branch = "fix/scroll-zkvm" }
-reth-evm-ethereum = { git = "https://github.com/scroll-tech//reth", branch = "fix/scroll-zkvm" }
-reth-execution-types = { git = "https://github.com/scroll-tech//reth", branch = "fix/scroll-zkvm" }
-reth-primitives = { git = "https://github.com/scroll-tech//reth", branch = "fix/scroll-zkvm" }
-reth-primitives-traits = { git = "https://github.com/scroll-tech//reth", branch = "fix/scroll-zkvm" }
-reth-storage-errors = { git = "https://github.com/scroll-tech//reth", branch = "fix/scroll-zkvm" }
-reth-trie = { git = "https://github.com/scroll-tech//reth", branch = "fix/scroll-zkvm" }
-reth-trie-sparse = { git = "https://github.com/scroll-tech//reth", branch = "fix/scroll-zkvm" }
-
-reth-scroll-chainspec = { git = "https://github.com/scroll-tech//reth", branch = "fix/scroll-zkvm" }
-reth-scroll-evm = { git = "https://github.com/scroll-tech//reth", branch = "fix/scroll-zkvm" }
-reth-scroll-primitives = { git = "https://github.com/scroll-tech//reth", branch = "fix/scroll-zkvm" }
-
-scroll-alloy-consensus = { git = "https://github.com/scroll-tech//reth", branch = "fix/scroll-zkvm" }
 
 [profile.release]
 codegen-units = 1
 panic = "abort"
-strip = true
->>>>>>> beba36d5
+strip = true