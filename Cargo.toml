[workspace]
members = [
  "crates/circuits/chunk-circuit",
  "crates/circuits/batch-circuit",
  "crates/circuits/bundle-circuit",
  "crates/circuits/types",
  "crates/prover",
  "crates/verifier",
  "crates/integration",
  "crates/build-guest",
]
resolver = "2"

[workspace.package]
authors = ["Scroll developers"]
edition = "2021"
homepage = "https://github.com/scroll-tech/zkvm-prover"
readme = "README.md"
repository = "https://github.com/scroll-tech/zkvm-prover"
version = "0.1.0-rc.5"

[workspace.dependencies]
<<<<<<< HEAD
openvm = { git = "https://github.com/openvm-org/openvm.git", rev = "f1b4844", default-features = false }
openvm-algebra-complex-macros = { git = "https://github.com/openvm-org/openvm.git", rev = "f1b4844", default-features = false }
openvm-algebra-guest = { git = "https://github.com/openvm-org/openvm.git", rev = "f1b4844", default-features = false }
openvm-bigint-guest = { git = "https://github.com/openvm-org/openvm.git", rev = "f1b4844", default-features = false }
openvm-build ={ git = "https://github.com/openvm-org/openvm.git", rev = "f1b4844", default-features = false }
openvm-circuit ={ git = "https://github.com/openvm-org/openvm.git", rev = "f1b4844", default-features = false }
openvm-ecc-guest = { git = "https://github.com/openvm-org/openvm.git", rev = "f1b4844", default-features = false }
openvm-instructions ={ git = "https://github.com/openvm-org/openvm.git", rev = "f1b4844", default-features = false }
openvm-keccak256-guest = { git = "https://github.com/openvm-org/openvm.git", rev = "f1b4844", default-features = false }
openvm-native-circuit = { git = "https://github.com/openvm-org/openvm.git", rev = "f1b4844", default-features = false }
openvm-native-compiler = { git = "https://github.com/openvm-org/openvm.git", rev = "f1b4844", default-features = false }
openvm-native-recursion = { git = "https://github.com/openvm-org/openvm.git", rev = "f1b4844", default-features = false }
openvm-native-transpiler = { git = "https://github.com/openvm-org/openvm.git", rev = "f1b4844", default-features = false }
openvm-pairing-guest = { git = "https://github.com/openvm-org/openvm.git", rev = "f1b4844", default-features = false }
openvm-rv32im-guest = { git = "https://github.com/openvm-org/openvm.git", rev = "f1b4844", default-features = false }
openvm-rv32im-transpiler = { git = "https://github.com/openvm-org/openvm.git", rev = "f1b4844", default-features = false }
openvm-sdk = { git = "https://github.com/openvm-org/openvm.git", rev = "f1b4844", default-features = false, features = ["parallel", "bench-metrics"] }
openvm-sha256-guest = { git = "https://github.com/openvm-org/openvm.git", rev = "f1b4844", default-features = false }
openvm-transpiler = { git = "https://github.com/openvm-org/openvm.git", rev = "f1b4844", default-features = false }

openvm-stark-sdk = { git = "https://github.com/openvm-org/stark-backend.git", rev = "bc364134b8315c27bfd29c6e77ac79fe77090137", default-features = false }
=======
openvm = { git = "https://github.com/openvm-org/openvm.git", tag = "v1.0.0-rc.1", default-features = false }
openvm-algebra-complex-macros = { git = "https://github.com/openvm-org/openvm.git", tag = "v1.0.0-rc.1", default-features = false }
openvm-algebra-guest = { git = "https://github.com/openvm-org/openvm.git", tag = "v1.0.0-rc.1", default-features = false }
openvm-bigint-guest = { git = "https://github.com/openvm-org/openvm.git", tag = "v1.0.0-rc.1", default-features = false }
openvm-build ={ git = "https://github.com/openvm-org/openvm.git", tag = "v1.0.0-rc.1", default-features = false }
openvm-circuit ={ git = "https://github.com/openvm-org/openvm.git", tag = "v1.0.0-rc.1", default-features = false }
openvm-native-circuit = { git = "https://github.com/openvm-org/openvm.git", tag = "v1.0.0-rc.1", default-features = false }
openvm-native-transpiler = { git = "https://github.com/openvm-org/openvm.git", tag = "v1.0.0-rc.1", default-features = false }
openvm-native-compiler = { git = "https://github.com/openvm-org/openvm.git", tag = "v1.0.0-rc.1", default-features = false }
openvm-native-recursion = { git = "https://github.com/openvm-org/openvm.git", tag = "v1.0.0-rc.1", default-features = false }
openvm-ecc-guest = { git = "https://github.com/openvm-org/openvm.git", tag = "v1.0.0-rc.1", default-features = false }
openvm-instructions ={ git = "https://github.com/openvm-org/openvm.git", tag = "v1.0.0-rc.1", default-features = false }
openvm-keccak256-guest = { git = "https://github.com/openvm-org/openvm.git", tag = "v1.0.0-rc.1", default-features = false }
openvm-pairing-guest = { git = "https://github.com/openvm-org/openvm.git", tag = "v1.0.0-rc.1", default-features = false }
openvm-rv32im-guest = { git = "https://github.com/openvm-org/openvm.git", tag = "v1.0.0-rc.1", default-features = false }
openvm-rv32im-transpiler = { git = "https://github.com/openvm-org/openvm.git", tag = "v1.0.0-rc.1", default-features = false }
openvm-transpiler = { git = "https://github.com/openvm-org/openvm.git", tag = "v1.0.0-rc.1", default-features = false }
openvm-sdk = { git = "https://github.com/openvm-org/openvm.git", tag = "v1.0.0-rc.1", default-features = false, features = ["parallel", "bench-metrics"] }

openvm-stark-sdk = { git = "https://github.com/openvm-org/stark-backend.git", tag = "v1.0.0-rc.0", default-features = false }
>>>>>>> 9f0b7df4

alloy-primitives = { version = "0.8", default-features = false }
alloy-serde = { version = "0.8", default-features = false }
bitcode = { version = "0.6.3", default-features = false, features = ["serde", "derive"] }
bincode = { version = "2.0.0-rc.3", features = ["serde"]}
derivative = "2.2.0"
eyre = "0.6"
halo2curves-axiom = { version = "0.5.3" }
itertools = "0.14"
metrics = "0.23.0"
metrics-util = "0.17"
metrics-tracing-context = "0.16.0"
p3-field = { git = "https://github.com/Plonky3/Plonky3.git", rev = "b0591e9" }
rayon = "1.10"
rkyv = "0.8"
<<<<<<< HEAD
sbv = { git = "https://github.com/scroll-tech/stateless-block-verifier", branch = "zkvm/euclid-v2" }
serde = { version = "1", default-features = false, features = ["derive"] }
=======
tiny-keccak = "2.0"
metrics = "0.23.0"
metrics-util = "0.17"
itertools = "0.14"
serde = { version = "1", default-features = false, features = ["derive"] }
alloy-primitives = { version =  "0.8", default-features = false }
alloy-serde = { version = "0.8", default-features = false }
sbv = { git = "https://github.com/scroll-tech/stateless-block-verifier", branch = "chore/revm-v55-upgrade" }
vm-zstd = { git = "https://github.com/scroll-tech/rust-zstd-decompressor.git", tag = "v0.1.1" }
tracing = "0.1"
tracing-subscriber = "0.3"
>>>>>>> 9f0b7df4
serde_json = { version = "1.0" }
serde_with = "3.11.0"
snark-verifier-sdk = { git = "https://github.com/axiom-crypto/snark-verifier", branch = "zkvm-v0.1", default-features = false, features = [
    "loader_halo2",
    "halo2-axiom",
    "display",
] }
tiny-keccak = "2.0"
tracing = "0.1"
vm-zstd = { git = "https://github.com/scroll-tech/rust-zstd-decompressor.git", tag = "v0.1.1" }
toml = "0.8.14"
tracing-subscriber = "0.3"

scroll-zkvm-circuit-input-types = { path = "crates/circuits/types" }
scroll-zkvm-integration = { path = "crates/integration" }
scroll-zkvm-prover = { path = "crates/prover" }
scroll-zkvm-verifier = { path = "crates/verifier" }

[patch.crates-io]
alloy-primitives = { git = "https://github.com/scroll-tech/alloy-core", branch = "v0.8.18" }
<<<<<<< HEAD
=======
revm = { git = "https://github.com/scroll-tech//revm", branch = "scroll-evm-executor/v55" }
revm-interpreter = { git = "https://github.com/scroll-tech//revm", branch = "scroll-evm-executor/v55" }
revm-precompile = { git = "https://github.com/scroll-tech//revm", branch = "scroll-evm-executor/v55" }
revm-primitives = { git = "https://github.com/scroll-tech//revm", branch = "scroll-evm-executor/v55" }
>>>>>>> 9f0b7df4
ruint = { git = "https://github.com/scroll-tech/uint.git", branch = "v1.12.3" }
tiny-keccak = { git = "https://github.com/scroll-tech/tiny-keccak", branch = "scroll-patch-v2.0.2-openvm-v1.0.0-rc.1" }

[patch."https://github.com/scroll-tech/revm.git"]
revm = { git = "https://github.com/scroll-tech//revm", branch = "scroll-evm-executor/v55" }
revm-interpreter = { git = "https://github.com/scroll-tech//revm", branch = "scroll-evm-executor/v55" }
revm-precompile = { git = "https://github.com/scroll-tech//revm", branch = "scroll-evm-executor/v55" }
revm-primitives = { git = "https://github.com/scroll-tech//revm", branch = "scroll-evm-executor/v55" }

[patch."https://github.com/scroll-tech/reth.git"]
reth-chainspec = { git = "https://github.com/scroll-tech//reth", branch = "fix/scroll-zkvm" }
reth-evm = { git = "https://github.com/scroll-tech//reth", branch = "fix/scroll-zkvm" }
reth-evm-ethereum = { git = "https://github.com/scroll-tech//reth", branch = "fix/scroll-zkvm" }
reth-execution-types = { git = "https://github.com/scroll-tech//reth", branch = "fix/scroll-zkvm" }
reth-primitives = { git = "https://github.com/scroll-tech//reth", branch = "fix/scroll-zkvm" }
reth-primitives-traits = { git = "https://github.com/scroll-tech//reth", branch = "fix/scroll-zkvm" }
reth-storage-errors = { git = "https://github.com/scroll-tech//reth", branch = "fix/scroll-zkvm" }
reth-trie = { git = "https://github.com/scroll-tech//reth", branch = "fix/scroll-zkvm" }
reth-trie-sparse = { git = "https://github.com/scroll-tech//reth", branch = "fix/scroll-zkvm" }

reth-scroll-chainspec = { git = "https://github.com/scroll-tech//reth", branch = "fix/scroll-zkvm" }
reth-scroll-evm = { git = "https://github.com/scroll-tech//reth", branch = "fix/scroll-zkvm" }
reth-scroll-primitives = { git = "https://github.com/scroll-tech//reth", branch = "fix/scroll-zkvm" }

scroll-alloy-consensus = { git = "https://github.com/scroll-tech//reth", branch = "fix/scroll-zkvm" }<|MERGE_RESOLUTION|>--- conflicted
+++ resolved
@@ -20,7 +20,6 @@
 version = "0.1.0-rc.5"
 
 [workspace.dependencies]
-<<<<<<< HEAD
 openvm = { git = "https://github.com/openvm-org/openvm.git", rev = "f1b4844", default-features = false }
 openvm-algebra-complex-macros = { git = "https://github.com/openvm-org/openvm.git", rev = "f1b4844", default-features = false }
 openvm-algebra-guest = { git = "https://github.com/openvm-org/openvm.git", rev = "f1b4844", default-features = false }
@@ -42,28 +41,6 @@
 openvm-transpiler = { git = "https://github.com/openvm-org/openvm.git", rev = "f1b4844", default-features = false }
 
 openvm-stark-sdk = { git = "https://github.com/openvm-org/stark-backend.git", rev = "bc364134b8315c27bfd29c6e77ac79fe77090137", default-features = false }
-=======
-openvm = { git = "https://github.com/openvm-org/openvm.git", tag = "v1.0.0-rc.1", default-features = false }
-openvm-algebra-complex-macros = { git = "https://github.com/openvm-org/openvm.git", tag = "v1.0.0-rc.1", default-features = false }
-openvm-algebra-guest = { git = "https://github.com/openvm-org/openvm.git", tag = "v1.0.0-rc.1", default-features = false }
-openvm-bigint-guest = { git = "https://github.com/openvm-org/openvm.git", tag = "v1.0.0-rc.1", default-features = false }
-openvm-build ={ git = "https://github.com/openvm-org/openvm.git", tag = "v1.0.0-rc.1", default-features = false }
-openvm-circuit ={ git = "https://github.com/openvm-org/openvm.git", tag = "v1.0.0-rc.1", default-features = false }
-openvm-native-circuit = { git = "https://github.com/openvm-org/openvm.git", tag = "v1.0.0-rc.1", default-features = false }
-openvm-native-transpiler = { git = "https://github.com/openvm-org/openvm.git", tag = "v1.0.0-rc.1", default-features = false }
-openvm-native-compiler = { git = "https://github.com/openvm-org/openvm.git", tag = "v1.0.0-rc.1", default-features = false }
-openvm-native-recursion = { git = "https://github.com/openvm-org/openvm.git", tag = "v1.0.0-rc.1", default-features = false }
-openvm-ecc-guest = { git = "https://github.com/openvm-org/openvm.git", tag = "v1.0.0-rc.1", default-features = false }
-openvm-instructions ={ git = "https://github.com/openvm-org/openvm.git", tag = "v1.0.0-rc.1", default-features = false }
-openvm-keccak256-guest = { git = "https://github.com/openvm-org/openvm.git", tag = "v1.0.0-rc.1", default-features = false }
-openvm-pairing-guest = { git = "https://github.com/openvm-org/openvm.git", tag = "v1.0.0-rc.1", default-features = false }
-openvm-rv32im-guest = { git = "https://github.com/openvm-org/openvm.git", tag = "v1.0.0-rc.1", default-features = false }
-openvm-rv32im-transpiler = { git = "https://github.com/openvm-org/openvm.git", tag = "v1.0.0-rc.1", default-features = false }
-openvm-transpiler = { git = "https://github.com/openvm-org/openvm.git", tag = "v1.0.0-rc.1", default-features = false }
-openvm-sdk = { git = "https://github.com/openvm-org/openvm.git", tag = "v1.0.0-rc.1", default-features = false, features = ["parallel", "bench-metrics"] }
-
-openvm-stark-sdk = { git = "https://github.com/openvm-org/stark-backend.git", tag = "v1.0.0-rc.0", default-features = false }
->>>>>>> 9f0b7df4
 
 alloy-primitives = { version = "0.8", default-features = false }
 alloy-serde = { version = "0.8", default-features = false }
@@ -79,22 +56,8 @@
 p3-field = { git = "https://github.com/Plonky3/Plonky3.git", rev = "b0591e9" }
 rayon = "1.10"
 rkyv = "0.8"
-<<<<<<< HEAD
 sbv = { git = "https://github.com/scroll-tech/stateless-block-verifier", branch = "zkvm/euclid-v2" }
 serde = { version = "1", default-features = false, features = ["derive"] }
-=======
-tiny-keccak = "2.0"
-metrics = "0.23.0"
-metrics-util = "0.17"
-itertools = "0.14"
-serde = { version = "1", default-features = false, features = ["derive"] }
-alloy-primitives = { version =  "0.8", default-features = false }
-alloy-serde = { version = "0.8", default-features = false }
-sbv = { git = "https://github.com/scroll-tech/stateless-block-verifier", branch = "chore/revm-v55-upgrade" }
-vm-zstd = { git = "https://github.com/scroll-tech/rust-zstd-decompressor.git", tag = "v0.1.1" }
-tracing = "0.1"
-tracing-subscriber = "0.3"
->>>>>>> 9f0b7df4
 serde_json = { version = "1.0" }
 serde_with = "3.11.0"
 snark-verifier-sdk = { git = "https://github.com/axiom-crypto/snark-verifier", branch = "zkvm-v0.1", default-features = false, features = [
@@ -115,35 +78,5 @@
 
 [patch.crates-io]
 alloy-primitives = { git = "https://github.com/scroll-tech/alloy-core", branch = "v0.8.18" }
-<<<<<<< HEAD
-=======
-revm = { git = "https://github.com/scroll-tech//revm", branch = "scroll-evm-executor/v55" }
-revm-interpreter = { git = "https://github.com/scroll-tech//revm", branch = "scroll-evm-executor/v55" }
-revm-precompile = { git = "https://github.com/scroll-tech//revm", branch = "scroll-evm-executor/v55" }
-revm-primitives = { git = "https://github.com/scroll-tech//revm", branch = "scroll-evm-executor/v55" }
->>>>>>> 9f0b7df4
 ruint = { git = "https://github.com/scroll-tech/uint.git", branch = "v1.12.3" }
-tiny-keccak = { git = "https://github.com/scroll-tech/tiny-keccak", branch = "scroll-patch-v2.0.2-openvm-v1.0.0-rc.1" }
-
-[patch."https://github.com/scroll-tech/revm.git"]
-revm = { git = "https://github.com/scroll-tech//revm", branch = "scroll-evm-executor/v55" }
-revm-interpreter = { git = "https://github.com/scroll-tech//revm", branch = "scroll-evm-executor/v55" }
-revm-precompile = { git = "https://github.com/scroll-tech//revm", branch = "scroll-evm-executor/v55" }
-revm-primitives = { git = "https://github.com/scroll-tech//revm", branch = "scroll-evm-executor/v55" }
-
-[patch."https://github.com/scroll-tech/reth.git"]
-reth-chainspec = { git = "https://github.com/scroll-tech//reth", branch = "fix/scroll-zkvm" }
-reth-evm = { git = "https://github.com/scroll-tech//reth", branch = "fix/scroll-zkvm" }
-reth-evm-ethereum = { git = "https://github.com/scroll-tech//reth", branch = "fix/scroll-zkvm" }
-reth-execution-types = { git = "https://github.com/scroll-tech//reth", branch = "fix/scroll-zkvm" }
-reth-primitives = { git = "https://github.com/scroll-tech//reth", branch = "fix/scroll-zkvm" }
-reth-primitives-traits = { git = "https://github.com/scroll-tech//reth", branch = "fix/scroll-zkvm" }
-reth-storage-errors = { git = "https://github.com/scroll-tech//reth", branch = "fix/scroll-zkvm" }
-reth-trie = { git = "https://github.com/scroll-tech//reth", branch = "fix/scroll-zkvm" }
-reth-trie-sparse = { git = "https://github.com/scroll-tech//reth", branch = "fix/scroll-zkvm" }
-
-reth-scroll-chainspec = { git = "https://github.com/scroll-tech//reth", branch = "fix/scroll-zkvm" }
-reth-scroll-evm = { git = "https://github.com/scroll-tech//reth", branch = "fix/scroll-zkvm" }
-reth-scroll-primitives = { git = "https://github.com/scroll-tech//reth", branch = "fix/scroll-zkvm" }
-
-scroll-alloy-consensus = { git = "https://github.com/scroll-tech//reth", branch = "fix/scroll-zkvm" }+tiny-keccak = { git = "https://github.com/scroll-tech/tiny-keccak", branch = "scroll-patch-v2.0.2-openvm-v1.0.0-rc.1" }