--- conflicted
+++ resolved
@@ -20,26 +20,6 @@
 version = "0.1.0-rc.3"
 
 [workspace.dependencies]
-<<<<<<< HEAD
-openvm = { git = "https://github.com/openvm-org/openvm.git", tag = "v1.0.0-rc.1"}
-openvm-algebra-complex-macros = { git = "https://github.com/openvm-org/openvm.git", tag = "v1.0.0-rc.1" }
-openvm-algebra-guest = { git = "https://github.com/openvm-org/openvm.git", tag = "v1.0.0-rc.1" }
-openvm-bigint-guest = { git = "https://github.com/openvm-org/openvm.git", tag = "v1.0.0-rc.1" }
-openvm-build ={ git = "https://github.com/openvm-org/openvm.git", tag = "v1.0.0-rc.1" }
-openvm-circuit ={ git = "https://github.com/openvm-org/openvm.git", tag = "v1.0.0-rc.1" }
-openvm-native-circuit = { git = "https://github.com/openvm-org/openvm.git", tag = "v1.0.0-rc.1" }
-openvm-native-transpiler = { git = "https://github.com/openvm-org/openvm.git", tag = "v1.0.0-rc.1" }
-openvm-native-compiler = { git = "https://github.com/openvm-org/openvm.git", tag = "v1.0.0-rc.1" }
-openvm-native-recursion = { git = "https://github.com/openvm-org/openvm.git", tag = "v1.0.0-rc.1" }
-openvm-ecc-guest = { git = "https://github.com/openvm-org/openvm.git", tag = "v1.0.0-rc.1" }
-openvm-instructions ={ git = "https://github.com/openvm-org/openvm.git", tag = "v1.0.0-rc.1" }
-openvm-keccak256-guest = { git = "https://github.com/openvm-org/openvm.git", tag = "v1.0.0-rc.1" }
-openvm-pairing-guest = { git = "https://github.com/openvm-org/openvm.git", tag = "v1.0.0-rc.1" }
-openvm-rv32im-guest = { git = "https://github.com/openvm-org/openvm.git", tag = "v1.0.0-rc.1" }
-openvm-rv32im-transpiler = { git = "https://github.com/openvm-org/openvm.git", tag = "v1.0.0-rc.1" }
-openvm-transpiler = { git = "https://github.com/openvm-org/openvm.git", tag = "v1.0.0-rc.1" }
-openvm-sdk = { git = "https://github.com/openvm-org/openvm.git", tag = "v1.0.0-rc.1", features = ["bench-metrics"]}
-=======
 openvm = { git = "https://github.com/openvm-org/openvm.git", tag = "v1.0.0-rc.1", default-features = false }
 openvm-algebra-complex-macros = { git = "https://github.com/openvm-org/openvm.git", tag = "v1.0.0-rc.1", default-features = false }
 openvm-algebra-guest = { git = "https://github.com/openvm-org/openvm.git", tag = "v1.0.0-rc.1", default-features = false }
@@ -57,8 +37,7 @@
 openvm-rv32im-guest = { git = "https://github.com/openvm-org/openvm.git", tag = "v1.0.0-rc.1", default-features = false }
 openvm-rv32im-transpiler = { git = "https://github.com/openvm-org/openvm.git", tag = "v1.0.0-rc.1", default-features = false }
 openvm-transpiler = { git = "https://github.com/openvm-org/openvm.git", tag = "v1.0.0-rc.1", default-features = false }
-openvm-sdk = { git = "https://github.com/openvm-org/openvm.git", tag = "v1.0.0-rc.1", default-features = false }
->>>>>>> 3a90c157
+openvm-sdk = { git = "https://github.com/openvm-org/openvm.git", tag = "v1.0.0-rc.1", default-features = false, features = ["parallel", "bench-metrics"] }
 
 openvm-stark-sdk = { git = "https://github.com/openvm-org/stark-backend.git", tag = "v1.0.0-rc.0", default-features = false }
 
