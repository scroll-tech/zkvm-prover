--- conflicted
+++ resolved
@@ -32,13 +32,9 @@
 	docker rmi build-guest:local
 
 build-guest:
-<<<<<<< HEAD
-	@cargo run --release -p scroll-zkvm-build-guest $(FEATURE)
-=======
 	sh build-guest.sh
 
 clean-build-guest: clean-guest build-guest
->>>>>>> 3138adca
 
 test-execute-chunk:
 	@cargo test --release -p scroll-zkvm-integration $(FEATURE) --features scroll --test chunk_circuit test_execute -- --exact --nocapture
