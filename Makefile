--- conflicted
+++ resolved
@@ -7,7 +7,9 @@
 RUST_LOG ?= off,scroll_zkvm_integration=debug,scroll_zkvm_verifier=debug,scroll_zkvm_prover=debug,openvm_circuit=debug
 export RUST_LOG
 
-<<<<<<< HEAD
+download-release:
+	sh download-release.sh
+
 ifdef LEGACY
 FEATURE := --no-default-features
 else
@@ -15,10 +17,6 @@
 endif
 
 $(info FEATURE set to: $(FEATURE))
-=======
-download-release:
-	sh download-release.sh
->>>>>>> c5781b60
 
 fmt:
 	@cargo fmt --all
